--- conflicted
+++ resolved
@@ -5,11 +5,7 @@
     "name": "Kungfu Trader",
     "email": "info@kungfu.link"
   },
-<<<<<<< HEAD
-  "version": "2.4.63-alpha.7",
-=======
   "version": "2.4.64-alpha.0",
->>>>>>> b3021bd9
   "description": "Kungfu Trader Artifact",
   "license": "Apache-2.0",
   "private": true,
@@ -26,21 +22,12 @@
     "cli": "yarn kfs craft cli"
   },
   "dependencies": {
-<<<<<<< HEAD
-    "@kungfu-trader/kfx-broker-sim": "^2.4.63-alpha.7",
-    "@kungfu-trader/kfx-broker-xtp-demo": "^2.4.63-alpha.7",
-    "@kungfu-trader/kungfu-app": "^2.4.63-alpha.7",
-    "@kungfu-trader/kungfu-cli": "^2.4.63-alpha.7",
-    "@kungfu-trader/kungfu-core": "^2.4.63-alpha.7",
-    "@kungfu-trader/kungfu-sdk": "^2.4.63-alpha.7"
-=======
     "@kungfu-trader/kfx-broker-sim": "^2.4.64-alpha.0",
     "@kungfu-trader/kfx-broker-xtp-demo": "^2.4.64-alpha.0",
     "@kungfu-trader/kungfu-app": "^2.4.64-alpha.0",
     "@kungfu-trader/kungfu-cli": "^2.4.64-alpha.0",
     "@kungfu-trader/kungfu-core": "^2.4.64-alpha.0",
     "@kungfu-trader/kungfu-sdk": "^2.4.64-alpha.0"
->>>>>>> b3021bd9
   },
   "repository": {
     "url": "https://github.com/kungfu-trader/kungfu.git"
