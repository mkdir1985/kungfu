{
  "name": "@kungfu-trader/artifact-kungfu",
  "homepage": "https://www.kungfu-trader.com",
  "author": {
    "name": "Kungfu Trader",
    "email": "info@kungfu.link"
  },
<<<<<<< HEAD
  "version": "2.4.45-alpha.6",
=======
  "version": "2.4.46-alpha.1",
>>>>>>> 154e0d92
  "description": "Kungfu Trader Artifact",
  "license": "Apache-2.0",
  "private": true,
  "main": "dist/app/main.js",
  "kungfuCraft": {
    "productName": "Kungfu"
  },
  "scripts": {
    "build": "yarn kfs craft build",
    "package": "yarn kfs craft package",
    "clean": "yarn kfs craft clean",
    "dev": "yarn kfs craft dev --with-webpack",
    "app": "yarn kfs craft dev",
    "cli": "yarn kfs craft cli"
  },
  "dependencies": {
<<<<<<< HEAD
    "@kungfu-trader/kfx-broker-sim": "^2.4.45-alpha.6",
    "@kungfu-trader/kfx-broker-xtp-demo": "^2.4.45-alpha.6",
    "@kungfu-trader/kungfu-app": "^2.4.45-alpha.6",
    "@kungfu-trader/kungfu-cli": "^2.4.45-alpha.6",
    "@kungfu-trader/kungfu-core": "^2.4.45-alpha.6",
    "@kungfu-trader/kungfu-sdk": "^2.4.45-alpha.6"
=======
    "@kungfu-trader/kfx-broker-sim": "^2.4.46-alpha.1",
    "@kungfu-trader/kfx-broker-xtp-demo": "^2.4.46-alpha.1",
    "@kungfu-trader/kungfu-app": "^2.4.46-alpha.1",
    "@kungfu-trader/kungfu-cli": "^2.4.46-alpha.1",
    "@kungfu-trader/kungfu-core": "^2.4.46-alpha.1",
    "@kungfu-trader/kungfu-sdk": "^2.4.46-alpha.1"
>>>>>>> 154e0d92
  }
}<|MERGE_RESOLUTION|>--- conflicted
+++ resolved
@@ -5,11 +5,7 @@
     "name": "Kungfu Trader",
     "email": "info@kungfu.link"
   },
-<<<<<<< HEAD
-  "version": "2.4.45-alpha.6",
-=======
   "version": "2.4.46-alpha.1",
->>>>>>> 154e0d92
   "description": "Kungfu Trader Artifact",
   "license": "Apache-2.0",
   "private": true,
@@ -26,20 +22,11 @@
     "cli": "yarn kfs craft cli"
   },
   "dependencies": {
-<<<<<<< HEAD
-    "@kungfu-trader/kfx-broker-sim": "^2.4.45-alpha.6",
-    "@kungfu-trader/kfx-broker-xtp-demo": "^2.4.45-alpha.6",
-    "@kungfu-trader/kungfu-app": "^2.4.45-alpha.6",
-    "@kungfu-trader/kungfu-cli": "^2.4.45-alpha.6",
-    "@kungfu-trader/kungfu-core": "^2.4.45-alpha.6",
-    "@kungfu-trader/kungfu-sdk": "^2.4.45-alpha.6"
-=======
     "@kungfu-trader/kfx-broker-sim": "^2.4.46-alpha.1",
     "@kungfu-trader/kfx-broker-xtp-demo": "^2.4.46-alpha.1",
     "@kungfu-trader/kungfu-app": "^2.4.46-alpha.1",
     "@kungfu-trader/kungfu-cli": "^2.4.46-alpha.1",
     "@kungfu-trader/kungfu-core": "^2.4.46-alpha.1",
     "@kungfu-trader/kungfu-sdk": "^2.4.46-alpha.1"
->>>>>>> 154e0d92
   }
 }