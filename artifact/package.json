--- conflicted
+++ resolved
@@ -5,11 +5,7 @@
     "name": "Kungfu Trader",
     "email": "info@kungfu.link"
   },
-<<<<<<< HEAD
-  "version": "2.4.53-alpha.2",
-=======
   "version": "2.4.53-alpha.3",
->>>>>>> 8e8c873b
   "description": "Kungfu Trader Artifact",
   "license": "Apache-2.0",
   "private": true,
