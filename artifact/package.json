{
  "name": "@kungfu-trader/artifact-kungfu",
  "homepage": "https://www.kungfu-trader.com",
  "author": {
    "name": "kungfu-trader",
    "email": "info@kungfu.link"
  },
  "version": "2.4.0-alpha.53",
  "description": "Kungfu Trader Artifact",
  "license": "Apache-2.0",
  "private": true,
  "main": "dist/app/main.js",
  "kungfuCraft": {
    "productName": "Kungfu"
  },
  "scripts": {
    "build": "yarn kfs craft build",
    "package": "yarn kfs craft package",
    "clean": "yarn kfs craft clean",
    "dev": "yarn kfs craft dev --with-webpack",
    "app": "yarn kfs craft dev",
    "cli": "yarn kfs craft cli"
  },
  "dependencies": {
<<<<<<< HEAD
    "@kungfu-trader/kfx-sim": "^2.4.0-alpha.52",
    "@kungfu-trader/kfx-task-timer-task": "^2.4.0-alpha.52",
    "@kungfu-trader/kfx-xtp-demo": "^2.4.0-alpha.52",
    "@kungfu-trader/kungfu-app": "^2.4.0-alpha.52",
    "@kungfu-trader/kungfu-cli": "^2.4.0-alpha.52"
=======
    "@kungfu-trader/kfx-sim": "^2.4.0-alpha.53",
    "@kungfu-trader/kfx-timer-task": "^2.4.0-alpha.53",
    "@kungfu-trader/kfx-xtp-demo": "^2.4.0-alpha.53",
    "@kungfu-trader/kungfu-app": "^2.4.0-alpha.53",
    "@kungfu-trader/kungfu-cli": "^2.4.0-alpha.53"
>>>>>>> 338ec1fb
  },
  "devDependencies": {
    "@kungfu-trader/kungfu-sdk": "^2.4.0-alpha.53"
  }
}<|MERGE_RESOLUTION|>--- conflicted
+++ resolved
@@ -22,19 +22,11 @@
     "cli": "yarn kfs craft cli"
   },
   "dependencies": {
-<<<<<<< HEAD
-    "@kungfu-trader/kfx-sim": "^2.4.0-alpha.52",
-    "@kungfu-trader/kfx-task-timer-task": "^2.4.0-alpha.52",
-    "@kungfu-trader/kfx-xtp-demo": "^2.4.0-alpha.52",
-    "@kungfu-trader/kungfu-app": "^2.4.0-alpha.52",
-    "@kungfu-trader/kungfu-cli": "^2.4.0-alpha.52"
-=======
     "@kungfu-trader/kfx-sim": "^2.4.0-alpha.53",
-    "@kungfu-trader/kfx-timer-task": "^2.4.0-alpha.53",
+    "@kungfu-trader/kfx-task-timer-task": "^2.4.0-alpha.53",
     "@kungfu-trader/kfx-xtp-demo": "^2.4.0-alpha.53",
     "@kungfu-trader/kungfu-app": "^2.4.0-alpha.53",
     "@kungfu-trader/kungfu-cli": "^2.4.0-alpha.53"
->>>>>>> 338ec1fb
   },
   "devDependencies": {
     "@kungfu-trader/kungfu-sdk": "^2.4.0-alpha.53"
