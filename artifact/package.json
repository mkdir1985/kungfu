{
  "name": "@kungfu-trader/artifact-kungfu",
  "homepage": "https://www.kungfu-trader.com",
  "author": {
    "name": "kungfu-trader",
    "email": "info@kungfu.link"
  },
<<<<<<< HEAD
  "version": "2.4.0-alpha.93",
=======
  "version": "2.4.0-alpha.97",
>>>>>>> 4c5f6ecf
  "description": "Kungfu Trader Artifact",
  "license": "Apache-2.0",
  "private": true,
  "main": "dist/app/main.js",
  "kungfuCraft": {
    "productName": "Kungfu"
  },
  "scripts": {
    "build": "yarn kfs craft build",
    "package": "yarn kfs craft package",
    "clean": "yarn kfs craft clean",
    "dev": "yarn kfs craft dev --with-webpack",
    "app": "yarn kfs craft dev",
    "cli": "yarn kfs craft cli"
  },
  "dependencies": {
<<<<<<< HEAD
    "@kungfu-trader/kfx-broker-sim": "^2.4.0-alpha.93",
    "@kungfu-trader/kfx-broker-xtp-demo": "^2.4.0-alpha.93",
    "@kungfu-trader/kungfu-app": "^2.4.0-alpha.93",
    "@kungfu-trader/kungfu-cli": "^2.4.0-alpha.93"
  },
  "devDependencies": {
    "@kungfu-trader/kungfu-sdk": "^2.4.0-alpha.93"
=======
    "@kungfu-trader/kfx-broker-sim": "^2.4.0-alpha.97",
    "@kungfu-trader/kfx-broker-xtp-demo": "^2.4.0-alpha.97",
    "@kungfu-trader/kungfu-app": "^2.4.0-alpha.97",
    "@kungfu-trader/kungfu-cli": "^2.4.0-alpha.97"
  },
  "devDependencies": {
    "@kungfu-trader/kungfu-sdk": "^2.4.0-alpha.97"
>>>>>>> 4c5f6ecf
  }
}<|MERGE_RESOLUTION|>--- conflicted
+++ resolved
@@ -5,11 +5,7 @@
     "name": "kungfu-trader",
     "email": "info@kungfu.link"
   },
-<<<<<<< HEAD
-  "version": "2.4.0-alpha.93",
-=======
   "version": "2.4.0-alpha.97",
->>>>>>> 4c5f6ecf
   "description": "Kungfu Trader Artifact",
   "license": "Apache-2.0",
   "private": true,
@@ -26,15 +22,6 @@
     "cli": "yarn kfs craft cli"
   },
   "dependencies": {
-<<<<<<< HEAD
-    "@kungfu-trader/kfx-broker-sim": "^2.4.0-alpha.93",
-    "@kungfu-trader/kfx-broker-xtp-demo": "^2.4.0-alpha.93",
-    "@kungfu-trader/kungfu-app": "^2.4.0-alpha.93",
-    "@kungfu-trader/kungfu-cli": "^2.4.0-alpha.93"
-  },
-  "devDependencies": {
-    "@kungfu-trader/kungfu-sdk": "^2.4.0-alpha.93"
-=======
     "@kungfu-trader/kfx-broker-sim": "^2.4.0-alpha.97",
     "@kungfu-trader/kfx-broker-xtp-demo": "^2.4.0-alpha.97",
     "@kungfu-trader/kungfu-app": "^2.4.0-alpha.97",
@@ -42,6 +29,5 @@
   },
   "devDependencies": {
     "@kungfu-trader/kungfu-sdk": "^2.4.0-alpha.97"
->>>>>>> 4c5f6ecf
   }
 }