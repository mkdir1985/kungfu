{
  "name": "@kungfu-trader/artifact-kungfu",
  "homepage": "https://www.kungfu-trader.com",
  "author": {
    "name": "kungfu-trader",
    "email": "info@kungfu.link"
  },
  "version": "2.4.0-alpha.59",
  "description": "Kungfu Trader Artifact",
  "license": "Apache-2.0",
  "private": true,
  "main": "dist/app/main.js",
  "kungfuCraft": {
    "productName": "Kungfu"
  },
  "scripts": {
    "build": "yarn kfs craft build",
    "package": "yarn kfs craft package",
    "clean": "yarn kfs craft clean",
    "dev": "yarn kfs craft dev --with-webpack",
    "app": "yarn kfs craft dev",
    "cli": "yarn kfs craft cli"
  },
  "dependencies": {
    "@kungfu-trader/kfx-sim": "^2.4.0-alpha.59",
    "@kungfu-trader/kfx-task-timer-task": "^2.4.0-alpha.59",
    "@kungfu-trader/kfx-xtp-demo": "^2.4.0-alpha.59",
    "@kungfu-trader/kungfu-app": "^2.4.0-alpha.59",
    "@kungfu-trader/kungfu-cli": "^2.4.0-alpha.59"
  },
  "devDependencies": {
<<<<<<< HEAD
    "@kungfu-trader/kfx-twap": "^1.0.0-alpha.0",
    "@kungfu-trader/kungfu-sdk": "^2.4.0-alpha.57"
=======
    "@kungfu-trader/kungfu-sdk": "^2.4.0-alpha.59"
>>>>>>> 1554daae
  }
}<|MERGE_RESOLUTION|>--- conflicted
+++ resolved
@@ -29,11 +29,7 @@
     "@kungfu-trader/kungfu-cli": "^2.4.0-alpha.59"
   },
   "devDependencies": {
-<<<<<<< HEAD
     "@kungfu-trader/kfx-twap": "^1.0.0-alpha.0",
     "@kungfu-trader/kungfu-sdk": "^2.4.0-alpha.57"
-=======
-    "@kungfu-trader/kungfu-sdk": "^2.4.0-alpha.59"
->>>>>>> 1554daae
   }
 }