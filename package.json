--- conflicted
+++ resolved
@@ -8,11 +8,7 @@
   "workspaces": ["core", "cli", "app"],
   "scripts": {
     "postinstall": "yarn wsrun --serial install-deps",
-<<<<<<< HEAD
-    "build": "npm run clean && npm config set kungfu-core:runtime node && yarn wsrun --serial --fast-exit build",
-=======
-    "build": "yarn wsrun --serial --fast-exit build",
->>>>>>> 2913baeb
+    "build": "npm run clean && yarn wsrun --serial --fast-exit build",
     "clean": "yarn wsrun clean"
   },
   "dependencies": {
