--- conflicted
+++ resolved
@@ -8,11 +8,7 @@
   "workspaces": ["core", "cli", "app"],
   "scripts": {
     "postinstall": "yarn wsrun --serial install-deps",
-<<<<<<< HEAD
-    "build": "npm config set kungfu-core:runtime node && yarn wsrun --serial --fast-exit build",
-=======
-    "build": "npm run clean && npm config set kungfu-core:runtime electron && yarn wsrun --serial --fast-exit build",
->>>>>>> 7c44dc03
+    "build": "yarn wsrun clean && npm config set kungfu-core:runtime node && yarn wsrun --serial --fast-exit build",
     "clean": "yarn wsrun clean"
   },
   "dependencies": {
