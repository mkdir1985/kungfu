--- conflicted
+++ resolved
@@ -51,6 +51,8 @@
   int64_t last_check_;
   index::session_builder session_builder_;
   profile profile_;
+
+  std::unordered_map<uint32_t, uint32_t> app_cmd_locations_ = {};
   std::unordered_map<uint32_t, std::unordered_map<int32_t, timer_task>> timer_tasks_ = {};
 
   void handle_timer_tasks();
@@ -61,19 +63,13 @@
 
   void pong(const event_ptr &event);
 
+  void on_request_cached_done(const event_ptr &event);
+
   void on_request_write_to(const event_ptr &event);
 
   void on_request_read_from(const event_ptr &event);
 
   void on_request_read_from_public(const event_ptr &event);
-
-<<<<<<< HEAD
-  void on_request_read_from_update(const event_ptr &event);
-=======
-  void check_cached_ready_to_read(const event_ptr &event);
-
-  void on_request_cached_done(const event_ptr &event);
->>>>>>> be662235
 
   void on_channel_request(const event_ptr &event);
 
@@ -85,9 +81,9 @@
 
   void write_trading_day(int64_t trigger_time, const journal::writer_ptr &writer);
 
+  void write_profile_data(int64_t trigger_time, const journal::writer_ptr &writer);
+
   void write_registries(int64_t trigger_time, const journal::writer_ptr &writer);
-
-  void write_locations(int64_t trigger_time, const journal::writer_ptr &writer);
 
   void write_channels(int64_t trigger_time, const journal::writer_ptr &writer);
 };
