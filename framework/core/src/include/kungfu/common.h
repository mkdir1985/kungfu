// SPDX-License-Identifier: Apache-2.0

//
// Created by Keren Dong on 2019-05-25.
//

#ifndef KUNGFU_COMMON_H
#define KUNGFU_COMMON_H

#include <cstdint>
#include <cstdlib>
#include <sstream>
#include <string>
#include <typeinfo>
#include <unordered_map>
#include <utility>

#include <fmt/format.h>
#include <nlohmann/json.hpp>
#include <spdlog/spdlog.h>

//------------------------------------------------------------------------
// workaround for using c++20 with hana-1.7.0@conan-center
#if defined(_WINDOWS) && (_MSVC_LANG > 201704L)
namespace std {
template <typename T> struct is_literal_type {};
} // namespace std
#endif
//------------------------------------------------------------------------

//------------------------------------------------------------------------
// workaround for using hana string literals
#ifdef __linux__
#define BOOST_HANA_CONFIG_ENABLE_STRING_UDL
#include <boost/hana.hpp>
using namespace boost::hana::literals;
#define HANA_STR(STR) STR##_s
#else
#include <boost/hana.hpp>
#define HANA_STR(STR) BOOST_HANA_STRING(STR)
#endif
//------------------------------------------------------------------------

//------------------------------------------------------------------------
// pack struct for fixing data length in journal
#ifdef _WINDOWS
#define strcpy(dest, src) strcpy_s(dest, sizeof(dest), src)
#define strncpy(dest, src, max_length) strncpy_s(dest, sizeof(dest), src, max_length)
#define KF_PACK_TYPE_BEGIN __pragma(pack(push, 1))
#define KF_PACK_TYPE_END                                                                                               \
  ;                                                                                                                    \
  __pragma(pack(pop))
#else
#define KF_PACK_TYPE_BEGIN
#define KF_PACK_TYPE_END __attribute__((packed));
#endif
//------------------------------------------------------------------------

#define KF_DEFINE_DATA_TYPE(NAME, TAG, PRIMARY_KEYS, TIMESTAMP_KEY, ...)                                               \
  struct NAME : public kungfu::data<NAME> {                                                                            \
    static constexpr int32_t tag = TAG;                                                                                \
    static constexpr auto type_name = HANA_STR(#NAME);                                                                 \
    static constexpr auto primary_keys = PRIMARY_KEYS;                                                                 \
    static constexpr auto timestamp_key = TIMESTAMP_KEY;                                                               \
    static constexpr bool has_timestamp = boost::hana::is_just(TIMESTAMP_KEY);                                         \
    static constexpr bool has_data = true;                                                                             \
    NAME(){};                                                                                                          \
    explicit NAME(const char *address, const uint32_t length) { parse(address, length); };                             \
    explicit NAME(const std::string &text) : NAME(text.c_str(), text.length()){};                                      \
    BOOST_HANA_DEFINE_STRUCT(NAME, __VA_ARGS__);                                                                       \
  }

#define KF_DEFINE_PACK_TYPE(NAME, TAG, PRIMARY_KEYS, TIMESTAMP_KEY, ...)                                               \
  KF_PACK_TYPE_BEGIN KF_DEFINE_DATA_TYPE(NAME, TAG, PRIMARY_KEYS, TIMESTAMP_KEY, __VA_ARGS__) KF_PACK_TYPE_END

#define KF_DEFINE_MARK_TYPE(NAME, TAG)                                                                                 \
  struct NAME : public kungfu::data<NAME> {                                                                            \
    static constexpr int32_t tag = TAG;                                                                                \
    static constexpr auto type_name = HANA_STR(#NAME);                                                                 \
    static constexpr auto primary_keys = boost::hana::make_tuple();                                                    \
    static constexpr auto timestamp_key = boost::hana::nothing;                                                        \
    static constexpr bool has_timestamp = false;                                                                       \
    static constexpr bool has_data = false;                                                                            \
    std::string to_string() const { return {}; };                                                                      \
  }

#ifdef BOOST_HANA_WORKAROUND_MSVC_PREPROCESSOR_616033
// refer to boost hana BOOST_HANA_DEFINE_STRUCT
#define MAKE_KEY(N, ...) BOOST_HANA_PP_CONCAT(BOOST_HANA_PP_CONCAT(MAKE_KEY_IMPL_, N)(__VA_ARGS__), )
#else
#define MAKE_KEY(N, ...) BOOST_HANA_PP_CONCAT(MAKE_KEY_IMPL_, N)(__VA_ARGS__)
#endif

#define MAKE_KEY_IMPL_1(k) HANA_STR(#k)
#define MAKE_KEY_IMPL_2(k1, k2) HANA_STR(#k1), HANA_STR(#k2)
#define MAKE_KEY_IMPL_3(k1, k2, k3) HANA_STR(#k1), HANA_STR(#k2), HANA_STR(#k3)
#define MAKE_KEY_IMPL_4(k1, k2, k3, k4) HANA_STR(#k1), HANA_STR(#k2), HANA_STR(#k3), HANA_STR(#k4)

#define PK(...) boost::hana::make_tuple(MAKE_KEY(BOOST_HANA_PP_NARG(__VA_ARGS__), __VA_ARGS__))

#define PERPETUAL() boost::hana::nothing
#define TIMESTAMP(FIELD) boost::hana::just(HANA_STR(#FIELD))

#define DECLARE_PTR(X) typedef std::shared_ptr<X> X##_ptr; /** define smart ptr */
#define FORWARD_DECLARE_CLASS_PTR(X)                                                                                   \
  class X;                                                                                                             \
  DECLARE_PTR(X) /** forward defile smart ptr */
#define FORWARD_DECLARE_STRUCT_PTR(X)                                                                                  \
  struct X;                                                                                                            \
  DECLARE_PTR(X) /** forward defile smart ptr */

namespace kungfu {
uint32_t hash_32(const unsigned char *key, int32_t length);

template <typename V, size_t N, typename = void> struct array_to_string;

template <typename V, size_t N> struct array_to_string<V, N, std::enable_if_t<std::is_same_v<V, char>>> {
  std::string operator()(const V *v) { return std::string(v); };
};

template <typename V, size_t N> struct array_to_string<V, N, std::enable_if_t<not std::is_same_v<V, char>>> {
  std::string operator()(const V *v) {
    std::stringstream ss;
    ss << "[";
    for (int i = 0; i < N; i++) {
      ss << (i > 0 ? "," : "") << v[i];
    }
    ss << "]";
    return ss.str();
  };
};

KF_PACK_TYPE_BEGIN
template <typename T, size_t N> struct array {
  static constexpr size_t length = N;
  using element_type = T;
  using type = T[N];
  type value;

  array() {
    if constexpr (std::is_same_v<T, char>) {
      memset(value, '\0', sizeof(value));
    } else {
      memset(value, 0, sizeof(value));
    }
  }

  explicit array(const T *t) { memcpy(value, t, sizeof(value)); }

  explicit array(const unsigned char *t) { memcpy(value, t, sizeof(value)); }

  [[nodiscard]] size_t size() const { return N; }

  [[nodiscard]] std::string to_string() const { return array_to_string<T, N>{}(value); }

  operator T *() { return static_cast<T *>(value); }

  operator const T *() const { return static_cast<const T *>(value); }

  operator const void *() const { return static_cast<const void *>(value); }

  operator std::string() const { return to_string(); }

  T &operator[](int i) const { return const_cast<T &>(value[i]); }

  array<T, N> &operator=(const T *data) {
    if (value == data) {
      return *this;
    }
    if constexpr (std::is_same_v<T, char>) {
      memcpy(value, data, strlen(data));
    } else {
      memcpy(value, data, sizeof(value));
    }
    return *this;
  }

  array<T, N> &operator=(const array<T, N> &other) { return operator=(other.value); }
} KF_PACK_TYPE_END;

template <typename T, size_t N> [[maybe_unused]] void to_json(nlohmann::json &j, const array<T, N> &value) {
  j = value.value;
}

template <typename T, size_t N> [[maybe_unused]] void from_json(const nlohmann::json &j, array<T, N> &value) {
  for (int i = 0; i < N; i++) {
    value.value[i] = j[i].get<T>();
  }
}

template <typename T, size_t N> std::ostream &operator<<(std::ostream &os, array<T, N> t) {
  return os << t.to_string();
}

template <typename T> struct is_array : public std::false_type {};

template <typename T, size_t N> struct is_array<array<T, N>> : public std::true_type {};

template <typename T> static constexpr bool is_array_v = is_array<T>::value;

template <typename V, typename T> struct is_array_of : public std::false_type {};

template <typename V, size_t N, typename T> struct is_array_of<array<V, N>, T> {
  static constexpr bool value = std::is_same_v<V, T>;
};

template <typename V, typename T> static constexpr bool is_array_of_v = is_array_of<V, T>::value;

template <typename V, typename T>
static constexpr bool is_array_of_others_v = is_array_v<V> and not is_array_of_v<V, T>;

template <typename T> struct is_vector : public std::false_type {};

template <typename T, typename A> struct is_vector<std::vector<T, A>> : public std::true_type {};

template <typename DataType> static constexpr bool is_vector_v = is_vector<DataType>::value;

template <typename T, typename = void> struct size_fixed : public std::false_type {};

template <typename DataType>
struct size_fixed<DataType, std::enable_if_t<std::is_fundamental_v<DataType> or std::is_enum_v<DataType>>>
    : public std::true_type {};

template <typename DataType>
struct size_fixed<DataType, std::enable_if_t<std::is_class_v<DataType> and not DataType::has_data>> {
  static constexpr bool value = true;
};

template <typename DataType>
struct size_fixed<DataType, std::enable_if_t<std::is_class_v<DataType> and DataType::has_data>> {
  static constexpr bool value = boost::hana::fold(
      boost::hana::transform(boost::hana::accessors<DataType>(),
                             [](auto it) {
                               [[maybe_unused]] auto accessor = boost::hana::second(it);
                               using AttrType = std::decay_t<decltype(accessor(std::forward<DataType &>(DataType{})))>;
                               return std::is_arithmetic_v<AttrType> or std::is_enum_v<AttrType> or
                                      is_array_v<AttrType>;
                             }),
      std::logical_and<>());
};

template <typename DataType> static constexpr bool size_fixed_v = size_fixed<DataType>::value;
template <typename DataType> static constexpr bool size_unfixed_v = not size_fixed<DataType>::value;

template <typename ValueType>
static constexpr bool is_signed_int_v = std::is_integral_v<ValueType> and (sizeof(ValueType) <= 4) and
                                        not std::is_same_v<ValueType, bool> and std::is_signed_v<ValueType>;

template <typename ValueType>
static constexpr bool is_unsigned_int_v = std::is_integral_v<ValueType> and (sizeof(ValueType) <= 4) and
                                          not std::is_same_v<ValueType, bool> and std::is_unsigned_v<ValueType>;

template <typename ValueType>
static constexpr bool is_signed_bigint_v = //
    std::is_integral_v<ValueType> and (sizeof(ValueType) > 4) and std::is_signed_v<ValueType>;

template <typename ValueType>
static constexpr bool is_unsigned_bigint_v = //
    std::is_integral_v<ValueType> and (sizeof(ValueType) > 4) and std::is_unsigned_v<ValueType>;

template <typename ValueType>
static constexpr bool is_numeric_v = std::is_arithmetic_v<ValueType> or std::is_enum_v<ValueType>;

template <typename ValueType>
static constexpr bool is_enum_class_v = std::is_enum_v<ValueType> and not std::is_convertible_v<ValueType, int>;

template <typename, typename = void> struct hash;

template <typename T> struct hash<T, std::enable_if_t<std::is_integral_v<T> and not std::is_pointer_v<T>>> {
  uint64_t operator()(const T &value) { return value; }
};

template <typename T> struct hash<T, std::enable_if_t<std::is_pointer_v<T>>> {
  uint64_t operator()(const T &value) { return hash_32(reinterpret_cast<const unsigned char *>(value), sizeof(value)); }
};

template <typename T> struct hash<T, std::enable_if_t<is_enum_class_v<T>>> {
  uint64_t operator()(const T &value) { return static_cast<uint64_t>(value); }
};

template <> struct hash<std::string> {
  uint64_t operator()(const std::string &value) {
    return hash_32(reinterpret_cast<const unsigned char *>(value.c_str()), value.length());
  }
};

template <size_t N> struct hash<array<char, N>> {
  uint64_t operator()(const array<char, N> &value) {
    return hash_32(reinterpret_cast<const unsigned char *>(value.value), strlen(value));
  }
};

template <typename T, size_t N> struct hash<array<T, N>> {
  uint64_t operator()(const array<T, N> &value) {
    return hash_32(reinterpret_cast<const unsigned char *>(value.value), sizeof(value));
  }
};

template <typename T, typename... Other> struct type_tuple {
  static constexpr auto value =
      boost::hana::flatten(boost::hana::make_tuple(type_tuple<T>::value, type_tuple<Other...>::value));
};

template <typename T> struct type_tuple<T> {
  static constexpr auto value = boost::hana::make_tuple(boost::hana::type_c<T>);
};

template <typename T, typename... Ts> constexpr void type_check(Ts...) {
  constexpr auto check =
      boost::hana::transform(type_tuple<Ts...>::value, [](auto t) { return t == boost::hana::type_c<T>; });
  static_assert(boost::hana::fold(check, std::logical_and<>()), "type check of arguments failed");
}

template <typename T, typename... Ts> constexpr bool type_belong_to() {
  constexpr auto check =
      boost::hana::transform(type_tuple<Ts...>::value, [](auto t) { return t == boost::hana::type_c<T>; });
  return boost::hana::fold(check, std::logical_or<>());
}

template <typename DataType> struct data {
  static constexpr bool reflect = true;

  data() {
    boost::hana::for_each(boost::hana::accessors<DataType>(), [&, this](auto it) {
      auto accessor = boost::hana::second(it);
      auto &v = accessor(*const_cast<DataType *>(reinterpret_cast<const DataType *>(this)));
      init_member(v);
    });
  }

  void parse(const char *address, const uint32_t length) {
    std::string content(address, length);
    nlohmann::json jobj = nlohmann::json::parse(content);
    boost::hana::for_each(boost::hana::accessors<DataType>(), [&, this](auto it) {
      auto name = boost::hana::first(it);
      auto accessor = boost::hana::second(it);
      auto &j = jobj[name.c_str()];
      auto &v = accessor(*const_cast<DataType *>(reinterpret_cast<const DataType *>(this)));
      restore_from_json(j, v);
    });
  }

  [[nodiscard]] std::string to_string() const {
    nlohmann::json j = {};
    boost::hana::for_each(boost::hana::accessors<DataType>(), [&, this](auto it) {
      auto name = boost::hana::first(it);
      auto accessor = boost::hana::second(it);
      j[name.c_str()] = accessor(*reinterpret_cast<const DataType *>(this));
    });
    return j.dump(-1, ' ', false, nlohmann::json::basic_json::error_handler_t::replace);
  }
<<<<<<< HEAD
}
=======
>>>>>>> 3dfaa900

explicit
operator std::string() const {
  return to_string();
}

[[nodiscard]] uint64_t uid() const {
  auto primary_keys = boost::hana::transform(DataType::primary_keys, [this](auto pk) {
    auto just =
        boost::hana::find_if(boost::hana::accessors<DataType>(), [&](auto it) { return pk == boost::hana::first(it); });
    auto accessor = boost::hana::second(*just);
    auto value = accessor(*(reinterpret_cast<const DataType *>(this)));
    return hash<decltype(value)>{}(value);
  });
  return boost::hana::fold(primary_keys, std::bit_xor<>());
}

private:
template <typename V> static std::enable_if_t<is_numeric_v<V>> init_member(V &v) { v = static_cast<V>(0); }

template <typename V> static std::enable_if_t<not is_numeric_v<V>> init_member(V &) {}

template <typename J, typename V>
static std::enable_if_t<std::is_arithmetic_v<V> or is_array_of_others_v<V, char>> restore_from_json(J &j, V &v) {
  v = j;
}

template <typename J, typename V> static std::enable_if_t<is_array_of_v<V, char>> restore_from_json(J &j, V &v) {
  std::string value = j;
  v = value.c_str(); // kungfu_array overload operator=, it actually use memcpy rather than assign pointer
}

template <typename J, typename V>
static std::enable_if_t<not std::is_arithmetic_v<V> and not is_array_v<V>> restore_from_json(J &j, V &v) {
  j.get_to(v);
}
};

template <typename> struct member_pointer_trait;

template <template <typename MemberPtr, MemberPtr ptr> typename T, typename MemberPtr, MemberPtr ptr>
struct member_pointer_trait<T<MemberPtr, ptr>> {
  static constexpr MemberPtr pointer() { return ptr; }
};

struct event {
  virtual ~event() = default;

  [[nodiscard]] virtual int64_t gen_time() const = 0;

  [[nodiscard]] virtual int64_t trigger_time() const = 0;

  [[nodiscard]] virtual int32_t msg_type() const = 0;

  [[nodiscard]] virtual uint32_t source() const = 0;

  [[nodiscard]] virtual uint32_t dest() const = 0;

  [[nodiscard]] virtual uint32_t data_length() const = 0;

  [[nodiscard]] virtual const void *data_address() const = 0;

  [[nodiscard]] virtual const char *data_as_bytes() const = 0;

  [[nodiscard]] virtual std::string data_as_string() const = 0;

  [[nodiscard]] virtual std::string to_string() const = 0;

  /**
   * Using auto with the return mess up the reference with the undlerying memory address, DO NOT USE it.
   * @tparam T
   * @return a casted reference to the underlying memory address
   */
  template <typename T> std::enable_if_t<size_fixed_v<T> or std::is_same_v<T, nlohmann::json>, const T &> data() const {
    return *(reinterpret_cast<const T *>(data_address()));
  }

  template <typename T>
  std::enable_if_t<not size_fixed_v<T> and not std::is_same_v<T, nlohmann::json>, const T> data() const {
    return T(data_as_bytes(), data_length());
  }
};

DECLARE_PTR(event)

template <typename DataType> struct typed_event_ptr {
  using type = DataType;

  const event_ptr &event;

  explicit typed_event_ptr(const event_ptr &orig) : event(orig) {}

  const event_ptr &operator*() const { return event; }

  const event_ptr &operator->() const { return event; }
};

template <typename DataType> struct state {
  uint32_t source;
  uint32_t dest;
  int64_t update_time;
  DataType data;

  state(const event_ptr &event)
      : source(event->source()), dest(event->dest()), update_time(event->gen_time()), data(event->data<DataType>()) {}

  state(const state<DataType> &s) : source(s.source), dest(s.dest), update_time(s.update_time), data(s.data) {}

  state(uint32_t s, uint32_t d, int64_t t, const DataType &data) : source(s), dest(d), update_time(t), data(data) {}

  state &operator=(const state<DataType> &s) {
    source = s.source;
    dest = s.dest;
    update_time = s.update_time;
    data = s.data;
    return *this;
  }

  state &operator=(const event_ptr &event) {
    source = event->source();
    dest = event->dest();
    update_time = event->gen_time();
    data = event->data<DataType>();
    return *this;
  }
};
} // namespace kungfu

#endif // KUNGFU_COMMON_H<|MERGE_RESOLUTION|>--- conflicted
+++ resolved
@@ -349,46 +349,39 @@
     });
     return j.dump(-1, ' ', false, nlohmann::json::basic_json::error_handler_t::replace);
   }
-<<<<<<< HEAD
-}
-=======
->>>>>>> 3dfaa900
-
-explicit
-operator std::string() const {
-  return to_string();
-}
-
-[[nodiscard]] uint64_t uid() const {
-  auto primary_keys = boost::hana::transform(DataType::primary_keys, [this](auto pk) {
-    auto just =
-        boost::hana::find_if(boost::hana::accessors<DataType>(), [&](auto it) { return pk == boost::hana::first(it); });
-    auto accessor = boost::hana::second(*just);
-    auto value = accessor(*(reinterpret_cast<const DataType *>(this)));
-    return hash<decltype(value)>{}(value);
-  });
-  return boost::hana::fold(primary_keys, std::bit_xor<>());
-}
+
+  explicit operator std::string() const { return to_string(); }
+
+  [[nodiscard]] uint64_t uid() const {
+    auto primary_keys = boost::hana::transform(DataType::primary_keys, [this](auto pk) {
+      auto just = boost::hana::find_if(boost::hana::accessors<DataType>(),
+                                       [&](auto it) { return pk == boost::hana::first(it); });
+      auto accessor = boost::hana::second(*just);
+      auto value = accessor(*(reinterpret_cast<const DataType *>(this)));
+      return hash<decltype(value)>{}(value);
+    });
+    return boost::hana::fold(primary_keys, std::bit_xor<>());
+  }
 
 private:
-template <typename V> static std::enable_if_t<is_numeric_v<V>> init_member(V &v) { v = static_cast<V>(0); }
-
-template <typename V> static std::enable_if_t<not is_numeric_v<V>> init_member(V &) {}
-
-template <typename J, typename V>
-static std::enable_if_t<std::is_arithmetic_v<V> or is_array_of_others_v<V, char>> restore_from_json(J &j, V &v) {
-  v = j;
-}
-
-template <typename J, typename V> static std::enable_if_t<is_array_of_v<V, char>> restore_from_json(J &j, V &v) {
-  std::string value = j;
-  v = value.c_str(); // kungfu_array overload operator=, it actually use memcpy rather than assign pointer
-}
-
-template <typename J, typename V>
-static std::enable_if_t<not std::is_arithmetic_v<V> and not is_array_v<V>> restore_from_json(J &j, V &v) {
-  j.get_to(v);
-}
+  template <typename V> static std::enable_if_t<is_numeric_v<V>> init_member(V &v) { v = static_cast<V>(0); }
+
+  template <typename V> static std::enable_if_t<not is_numeric_v<V>> init_member(V &) {}
+
+  template <typename J, typename V>
+  static std::enable_if_t<std::is_arithmetic_v<V> or is_array_of_others_v<V, char>> restore_from_json(J &j, V &v) {
+    v = j;
+  }
+
+  template <typename J, typename V> static std::enable_if_t<is_array_of_v<V, char>> restore_from_json(J &j, V &v) {
+    std::string value = j;
+    v = value.c_str(); // kungfu_array overload operator=, it actually use memcpy rather than assign pointer
+  }
+
+  template <typename J, typename V>
+  static std::enable_if_t<not std::is_arithmetic_v<V> and not is_array_v<V>> restore_from_json(J &j, V &v) {
+    j.get_to(v);
+  }
 };
 
 template <typename> struct member_pointer_trait;
