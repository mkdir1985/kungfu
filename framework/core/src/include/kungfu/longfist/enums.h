--- conflicted
+++ resolved
@@ -88,7 +88,7 @@
   }
 }
 
-// 权限订阅数据类型
+//权限订阅数据类型
 enum class MarketType : uint8_t {
   All,   ///< 表示全市场
   BSE,   ///< 北交所
@@ -102,7 +102,7 @@
   HKEx ///< 港交所(暂时不支持直连港交所, 港交所行情数据通过深交所和上交所的港股通获取, 市场类型为kSZSE/kSSE)
 };
 
-// 证券数据类型
+//证券数据类型
 enum class SubscribeDataType : uint64_t {
   All = 0x000000000000,         ///< 订阅全部证券数据类别
   Snapshot = 0x000000000001,    ///< 订阅快照数据类别
@@ -125,20 +125,6 @@
 
 // for trading, different type has different minimum volume, price, accounting rules for making order
 enum class InstrumentType : int8_t {
-<<<<<<< HEAD
-  Unknown,     // 未知
-  Stock,       // 普通股票
-  Future,      // 期货
-  Bond,        // 债券
-  StockOption, // 股票期权
-  TechStock,   // 科技股
-  Fund,        // 基金
-  Index,       // 指数
-  Repo,        // 回购
-  Warrant,     // 认权证
-  Iopt,        // 牛熊证
-  Crypto,      // 数字货币
-=======
   Unknown,     //未知
   Stock,       //股票
   Future,      //期货
@@ -151,7 +137,6 @@
   Warrant,     //认权证
   Iopt,        //牛熊证
   Crypto,      //数字货币
->>>>>>> b103d8c8
 };
 
 inline std::ostream &operator<<(std::ostream &os, InstrumentType t) { return os << int8_t(t); }
@@ -165,25 +150,25 @@
 inline std::ostream &operator<<(std::ostream &os, BsFlag t) { return os << int8_t(t); }
 
 enum class Side : int8_t {
-  Buy,                       // 买入
-  Sell,                      // 卖出
-  Lock,                      // 锁仓
-  Unlock,                    // 解锁
-  Exec,                      // 行权
-  Drop,                      // 放弃行权
-  Purchase,                  // 申购
-  Redemption,                // 赎回
-  Split,                     // 拆分
-  Merge,                     // 合并
-  MarginTrade,               // 融资买入
-  ShortSell,                 // 融券卖出
-  RepayMargin,               // 卖券还款
-  RepayStock,                // 买券还券
-  CashRepayMargin,           // 现金还款
-  StockRepayStock,           // 现券还券
-  SurplusStockTransfer,      // 余券划转
-  GuaranteeStockTransferIn,  // 担保品转入
-  GuaranteeStockTransferOut, // 担保品转出
+  Buy,                       //买入
+  Sell,                      //卖出
+  Lock,                      //锁仓
+  Unlock,                    //解锁
+  Exec,                      //行权
+  Drop,                      //放弃行权
+  Purchase,                  //申购
+  Redemption,                //赎回
+  Split,                     //拆分
+  Merge,                     //合并
+  MarginTrade,               //融资买入
+  ShortSell,                 //融券卖出
+  RepayMargin,               //卖券还款
+  RepayStock,                //买券还券
+  CashRepayMargin,           //现金还款
+  StockRepayStock,           //现券还券
+  SurplusStockTransfer,      //余券划转
+  GuaranteeStockTransferIn,  //担保品转入
+  GuaranteeStockTransferOut, //担保品转出
   Unknown = 99
 };
 
@@ -204,13 +189,13 @@
 inline std::ostream &operator<<(std::ostream &os, OrderActionFlag t) { return os << int8_t(t); }
 
 enum class PriceType : int8_t {
-  Limit, // 限价,证券通用
-  Any, // 市价，证券通用，对于股票上海为最优五档剩余撤销，深圳为即时成交剩余撤销，建议客户采用
-  FakBest5,    // 上海深圳最优五档即时成交剩余撤销，不需要报价
-  ForwardBest, // 深圳本方方最优价格申报, 不需要报价
-  ReverseBest, // 上海最优五档即时成交剩余转限价, 深圳对手方最优价格申报，不需要报价
-  Fak,         // 深圳即时成交剩余撤销，不需要报价
-  Fok,         // 深圳市价全额成交或者撤销，不需要报价
+  Limit, //限价,证券通用
+  Any, //市价，证券通用，对于股票上海为最优五档剩余撤销，深圳为即时成交剩余撤销，建议客户采用
+  FakBest5,    //上海深圳最优五档即时成交剩余撤销，不需要报价
+  ForwardBest, //深圳本方方最优价格申报, 不需要报价
+  ReverseBest, //上海最优五档即时成交剩余转限价, 深圳对手方最优价格申报，不需要报价
+  Fak,         //深圳即时成交剩余撤销，不需要报价
+  Fok,         //深圳市价全额成交或者撤销，不需要报价
   UnKnown
 };
 
