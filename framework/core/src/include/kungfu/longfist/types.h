//
// Created by Keren Dong on 2020/1/28.
//

#ifndef KUNGFU_LONGFIST_TYPES_H
#define KUNGFU_LONGFIST_TYPES_H

#include <kungfu/common.h>
#include <kungfu/longfist/enums.h>

namespace kungfu::longfist::types {
using namespace kungfu::longfist::enums;

static constexpr int INSTRUMENT_ID_LEN = 32;
static constexpr int PRODUCT_ID_LEN = 32;
static constexpr int DATE_LEN = 9;
static constexpr int EXCHANGE_ID_LEN = 16;
static constexpr int ACCOUNT_ID_LEN = 32;
static constexpr int CLIENT_ID_LEN = 32;
static constexpr int SOURCE_ID_LEN = 16;
static constexpr int BROKER_ID_LEN = 32;
static constexpr int ERROR_MSG_LEN = 128;

KF_DEFINE_MARK_TYPE(PageEnd, 10000);
KF_DEFINE_MARK_TYPE(SessionStart, 10001);
KF_DEFINE_MARK_TYPE(SessionEnd, 10002);
KF_DEFINE_MARK_TYPE(Time, 10003);
KF_DEFINE_MARK_TYPE(Ping, 10008);
KF_DEFINE_MARK_TYPE(Pong, 10009);
KF_DEFINE_MARK_TYPE(RequestStop, 10024);
KF_DEFINE_MARK_TYPE(RequestStart, 10025);
KF_DEFINE_MARK_TYPE(RequestHistoryOrder, 10029);
KF_DEFINE_MARK_TYPE(RequestHistoryTrade, 10030);
KF_DEFINE_MARK_TYPE(CachedReadyToRead, 10060);
KF_DEFINE_MARK_TYPE(RequestCached, 10061);
KF_DEFINE_MARK_TYPE(NewOrderSingle, 353);
KF_DEFINE_MARK_TYPE(CancelOrder, 354);
KF_DEFINE_MARK_TYPE(CancelAllOrder, 355);
KF_DEFINE_MARK_TYPE(ResetBookRequest, 400);
KF_DEFINE_MARK_TYPE(MirrorPositionsRequest, 401);
KF_DEFINE_MARK_TYPE(AssetRequest, 402);
KF_DEFINE_MARK_TYPE(PositionRequest, 403);
KF_DEFINE_MARK_TYPE(AssetSync, 404);
KF_DEFINE_MARK_TYPE(PositionSync, 405);
KF_DEFINE_MARK_TYPE(KeepPositionsRequest, 406);
KF_DEFINE_MARK_TYPE(RebuildPositionsRequest, 407);
KF_DEFINE_MARK_TYPE(InstrumentEnd, 802);
KF_DEFINE_MARK_TYPE(AlgoOrderInput, 20010);
KF_DEFINE_MARK_TYPE(AlgoOrderReport, 20011);
KF_DEFINE_MARK_TYPE(AlgoOrderModify, 20012);

KF_DEFINE_DATA_TYPE(                                            //
    SubscribeAll, 303, PK(update_time), TIMESTAMP(update_time), //
    (int64_t, update_time),                                     //
    (MarketType, market_type),                                  //
    (SubscribeInstrumentType, subscribe_instrument_type),       //
    (SubscribeSecuDataType, subscribe_secu_datatype)            //
);

KF_DEFINE_DATA_TYPE(                              //
    Config, 10005, PK(location_uid), PERPETUAL(), //
    (uint32_t, location_uid),                     //
    (enums::category, category),                  //
    (std::string, group),                         //
    (std::string, name),                          //
    (enums::mode, mode),                          //
    (std::string, value)                          //
);

KF_DEFINE_DATA_TYPE(                                           //
    TimeValue, 20000, PK(update_time), TIMESTAMP(update_time), //
    (int64_t, update_time),                                    //
    (std::string, tag_a),                                      //
    (std::string, tag_b),                                      //
    (std::string, tag_c),                                      //
    (std::string, value)                                       //
);

KF_DEFINE_DATA_TYPE(                                      //
    TimeKeyValue, 20001, PK(key), TIMESTAMP(update_time), //
    (int64_t, update_time),                               //
    (std::string, key),                                   //
    (std::string, tag_a),                                 //
    (std::string, tag_b),                                 //
    (std::string, tag_c),                                 //
    (std::string, value)                                  //
);

KF_DEFINE_DATA_TYPE(                                               //
    StrategyStateUpdate, 20002, PK(state), TIMESTAMP(update_time), //
    (StrategyState, state),                                        //
    (int64_t, update_time),                                        //
    (std::string, info_a),                                         //
    (std::string, info_b),                                         //
    (std::string, info_c),                                         //
    (std::string, value)                                           //
);

KF_DEFINE_PACK_TYPE(                                             //
    Commission, 10006, PK(product_id, exchange_id), PERPETUAL(), //
    (kungfu::array<char, PRODUCT_ID_LEN>, product_id),           //品种
    (kungfu::array<char, EXCHANGE_ID_LEN>, exchange_id),         //交易所

    (InstrumentType, instrument_type), //合约类型

    (CommissionRateMode, mode), //手续费模式(按照交易额或者交易量)

    (double, open_ratio),        //开仓费率
    (double, close_ratio),       //平仓费率
    (double, close_today_ratio), //平今费率

    (double, min_commission) //最小手续费
);

KF_DEFINE_DATA_TYPE(                                   //
    RiskSetting, 10007, PK(location_uid), PERPETUAL(), //
    (uint32_t, location_uid),                          //
    (enums::category, category),                       //
    (std::string, group),                              //
    (std::string, name),                               //
    (enums::mode, mode),                               //
    (std::string, value)                               //
);

KF_DEFINE_DATA_TYPE(                                                     //
    Session, 10010, PK(location_uid, begin_time), TIMESTAMP(begin_time), //
    (uint32_t, location_uid),                                            //
    (enums::category, category),                                         //
    (enums::mode, mode),                                                 //
    (std::string, group),                                                //
    (std::string, name),                                                 //
    (int64_t, begin_time),                                               //
    (int64_t, end_time),                                                 //
    (uint32_t, frame_count),                                             //
    (uint64_t, data_size)                                                //
);

KF_DEFINE_DATA_TYPE(                                //
    Location, 10026, PK(location_uid), PERPETUAL(), //
    (uint32_t, location_uid),                       //
    (enums::category, category),                    //
    (enums::mode, mode),                            //
    (std::string, group),                           //
    (std::string, name)                             //
);

KF_DEFINE_DATA_TYPE(                                //
    Register, 10011, PK(location_uid), PERPETUAL(), //
    (uint32_t, location_uid),                       //
    (enums::category, category),                    //
    (enums::mode, mode),                            //
    (std::string, group),                           //
    (std::string, name),                            //
    (int32_t, pid),                                 //
    (int64_t, last_active_time),                    //
    (int64_t, checkin_time)                         //
);

KF_DEFINE_DATA_TYPE(                                  //
    Deregister, 10012, PK(location_uid), PERPETUAL(), //
    (uint32_t, location_uid),                         //
    (enums::category, category),                      //
    (enums::mode, mode),                              //
    (std::string, group),                             //
    (std::string, name)                               //
);

KF_DEFINE_PACK_TYPE(                              //
    CacheReset, 10013, PK(msg_type), PERPETUAL(), //
    (int32_t, msg_type)                           //
);

KF_DEFINE_PACK_TYPE(                                  //
    BrokerStateUpdate, 10014, PK(state), PERPETUAL(), //
    (BrokerState, state)                              //
);

KF_DEFINE_PACK_TYPE(                                    //
    RequestReadFrom, 10021, PK(source_id), PERPETUAL(), //
    (uint32_t, source_id),                              //
    (int64_t, from_time)                                //
);

KF_DEFINE_PACK_TYPE(                                          //
    RequestReadFromPublic, 10022, PK(source_id), PERPETUAL(), //
    (uint32_t, source_id),                                    //
    (int64_t, from_time)                                      //
);

KF_DEFINE_PACK_TYPE(                                        //
    RequestReadFromSync, 10031, PK(source_id), PERPETUAL(), //
    (uint32_t, source_id),                                  //
    (int64_t, from_time)                                    //
);

KF_DEFINE_PACK_TYPE(                                 //
    RequestWriteTo, 10023, PK(dest_id), PERPETUAL(), //
    (uint32_t, dest_id)                              //
);

KF_DEFINE_PACK_TYPE(                               //
    TradingDay, 10027, PK(timestamp), PERPETUAL(), //
    (int64_t, timestamp)                           //
);

KF_DEFINE_PACK_TYPE(                                     //
    Channel, 10028, PK(source_id, dest_id), PERPETUAL(), //
    (uint32_t, source_id),                               //
    (uint32_t, dest_id)                                  //
);

KF_DEFINE_PACK_TYPE(                                    //
    RequestCachedDone, 10062, PK(dest_id), PERPETUAL(), //
    (uint32_t, dest_id)                                 //
);

KF_DEFINE_PACK_TYPE(                         //
    TimeRequest, 10004, PK(id), PERPETUAL(), //
    (int32_t, id),                           //
    (int64_t, duration),                     //
    (int64_t, repeat)                        //
);

KF_DEFINE_PACK_TYPE(                                                           //
    TimeReset, 10100, PK(system_clock_count, steady_clock_count), PERPETUAL(), //
    (int64_t, system_clock_count),                                             //
    (int64_t, steady_clock_count)                                              //
);

KF_DEFINE_PACK_TYPE(                                              //
    Instrument, 209, PK(instrument_id, exchange_id), PERPETUAL(), //
    (kungfu::array<char, INSTRUMENT_ID_LEN>, instrument_id),      //合约ID
    (kungfu::array<char, EXCHANGE_ID_LEN>, exchange_id),          //交易所ID
    (InstrumentType, instrument_type),                            //合约类型

    (kungfu::array<int8_t, PRODUCT_ID_LEN>, product_id), //产品ID commit by JC

    (int32_t, contract_multiplier), //合约乘数
    (double, price_tick),           //最小变动价位

    (kungfu::array<char, DATE_LEN>, open_date),   //上市日
    (kungfu::array<char, DATE_LEN>, create_date), //创建日
    (kungfu::array<char, DATE_LEN>, expire_date), //到期日

    (int, delivery_year),  //交割年份
    (int, delivery_month), //交割月

    (bool, is_trading),         //当前是否交易
    (bool, force_update_ratio), //两融柜台折算率及保证金率

    (double, long_margin_ratio),  //多头保证金率
    (double, short_margin_ratio), //空头保证金率
    (double, conversion_rate)     //担保品折扣率
);

KF_DEFINE_PACK_TYPE(                                         //
    InstrumentKey, 210, PK(key), PERPETUAL(),                //
    (uint32_t, key),                                         //
    (kungfu::array<char, INSTRUMENT_ID_LEN>, instrument_id), //合约ID
    (kungfu::array<char, EXCHANGE_ID_LEN>, exchange_id),     //交易所ID
    (InstrumentType, instrument_type)                        //合约类型
);

KF_DEFINE_PACK_TYPE(                                         //
    Quote, 101, PK(instrument_id, exchange_id), PERPETUAL(), //
    (kungfu::array<char, SOURCE_ID_LEN>, source_id),         //柜台ID
    (kungfu::array<char, DATE_LEN>, trading_day),            //交易日

    (int64_t, data_time), //数据生成时间

    (kungfu::array<char, INSTRUMENT_ID_LEN>, instrument_id), //合约ID
    (kungfu::array<char, EXCHANGE_ID_LEN>, exchange_id),     //交易所ID

    (InstrumentType, instrument_type), //合约类型

    (double, pre_close_price),      //昨收价
    (double, pre_settlement_price), //昨结价

    (double, last_price), //最新价
    (int64_t, volume),    //数量
    (double, turnover),   //成交金额

    (double, pre_open_interest), //昨持仓量
    (double, open_interest),     //持仓量

    (double, open_price), //今开盘
    (double, high_price), //最高价
    (double, low_price),  //最低价

    (double, upper_limit_price), //涨停板价
    (double, lower_limit_price), //跌停板价

    (double, close_price),      //收盘价
    (double, settlement_price), //结算价
    (double, iopv),             //基金实时参考净值

    (kungfu::array<double, 10>, bid_price),      //申买价
    (kungfu::array<double, 10>, ask_price),      //申卖价
    (kungfu::array<int64_t, 10>, bid_volume),    //申买量
    (kungfu::array<int64_t, 10>, ask_volume),    //申卖量
    (kungfu::array<char, 8>, trading_phase_code) //交易
);

KF_DEFINE_PACK_TYPE(                                                    //
    Entrust, 102, PK(instrument_id, exchange_id), TIMESTAMP(data_time), //
    (kungfu::array<char, SOURCE_ID_LEN>, source_id),                    //柜台ID
    (kungfu::array<char, DATE_LEN>, trading_day),                       //交易日

    (int64_t, data_time), //数据生成时间

    (kungfu::array<char, INSTRUMENT_ID_LEN>, instrument_id), //合约ID
    (kungfu::array<char, EXCHANGE_ID_LEN>, exchange_id),     //交易所代码

    (InstrumentType, instrument_type), //合约类型

    (double, price),         //委托价格
    (int64_t, volume),       //委托量
    (Side, side),            //委托方向
    (PriceType, price_type), //订单价格类型（市价、限价、本方最优）

    (int64_t, main_seq), //主序号
    (int64_t, seq),      //子序号
    (int64_t, biz_index) // 业务序号
);

KF_DEFINE_PACK_TYPE(                                                        //
    Transaction, 103, PK(instrument_id, exchange_id), TIMESTAMP(data_time), //
    (kungfu::array<char, SOURCE_ID_LEN>, source_id),                        //柜台ID
    (kungfu::array<char, DATE_LEN>, trading_day),                           //交易日

    (int64_t, data_time), //数据生成时间

    (kungfu::array<char, INSTRUMENT_ID_LEN>, instrument_id), //合约ID
    (kungfu::array<char, EXCHANGE_ID_LEN>, exchange_id),     //交易所代码

    (InstrumentType, instrument_type), //合约类型

    (double, price),   //成交价
    (int64_t, volume), //成交量

    (int64_t, bid_no), //买方订单号
    (int64_t, ask_no), //卖方订单号

    (ExecType, exec_type), // SZ: 成交标识
    (BsFlag, bs_flag),     // SH: 内外盘标识

    (int64_t, main_seq), //主序号
    (int64_t, seq),      //子序号
    (int64_t, biz_index) // 业务序号
);

KF_DEFINE_PACK_TYPE(                                                 //
    Bar, 110, PK(instrument_id, exchange_id), TIMESTAMP(start_time), //
    (kungfu::array<char, DATE_LEN>, trading_day),                    //交易日
    (kungfu::array<char, INSTRUMENT_ID_LEN>, instrument_id),         //合约代码
    (kungfu::array<char, EXCHANGE_ID_LEN>, exchange_id),             //交易所代码

    (int64_t, start_time), //开始时间
    (int64_t, end_time),   //结束时间

    (double, open),  //开
    (double, close), //收
    (double, low),   //低
    (double, high),  //高

    (int64_t, volume),       //区间交易量
    (int64_t, start_volume), //初始总交易量

    (int32_t, tick_count) //区间有效tick数
);

KF_DEFINE_PACK_TYPE(                                             //
    TopOfBook, 111, PK(instrument_id, exchange_id), PERPETUAL(), //
    (kungfu::array<char, SOURCE_ID_LEN>, source_id),             //柜台ID
    (kungfu::array<char, DATE_LEN>, trading_day),                //交易日

    (int64_t, data_time), //数据生成时间

    (kungfu::array<char, INSTRUMENT_ID_LEN>, instrument_id), //合约ID
    (kungfu::array<char, EXCHANGE_ID_LEN>, exchange_id),     //交易所ID

    (InstrumentType, instrument_type), //合约类型

    (double, last_price),   //最新价
    (double, bid_price1),   //买一价
    (int64_t, bid_volume1), //买一量
    (double, ask_price1),   //卖一价
    (int64_t, ask_volume1), //卖一量

    (int64_t, bid_count1),     //买一有效委托笔数
    (int64_t, max_bid_count1), //买一队列总委托笔数
    (int64_t, ask_count1),     //卖一有效委托笔数
    (int64_t, max_ask_count1), //卖一队列总委托笔数

    (kungfu::array<int64_t, 50>, bid_qty1), //买一队列排队列表
    (kungfu::array<int64_t, 50>, ask_qty1)  //卖一队列排队列表
);

KF_DEFINE_PACK_TYPE(                                       //
    OrderInput, 201, PK(order_id), TIMESTAMP(insert_time), //
    (uint64_t, order_id),                                  //订单ID

    (int64_t, insert_time) //写入时间

    (kungfu::array<char, INSTRUMENT_ID_LEN>, instrument_id), //合约代码
    (kungfu::array<char, EXCHANGE_ID_LEN>, exchange_id),     //交易所代码

    (InstrumentType, instrument_type), //合约类型

    (double, limit_price),  //价格
    (double, frozen_price), //冻结价格

    (int64_t, volume), //数量

    (bool, is_swap),                     //互换单
    (Side, side),                        //买卖方向
    (Offset, offset),                    //开平方向
    (HedgeFlag, hedge_flag),             //投机套保标识
    (PriceType, price_type),             //价格类型
    (VolumeCondition, volume_condition), //成交量类型
    (TimeCondition, time_condition),     //成交时间类型
);

KF_DEFINE_PACK_TYPE(                                               //
    OrderAction, 202, PK(order_action_id), TIMESTAMP(insert_time), //
    (uint64_t, order_id),                                          //订单ID
    (uint64_t, order_action_id),                                   //订单操作ID

    (OrderActionFlag, action_flag), //订单操作类型

    (double, price),       //价格
    (int64_t, volume),     //数量
    (int64_t, insert_time) //写入时间
);

KF_DEFINE_PACK_TYPE(                                                    //
    OrderActionError, 216, PK(order_action_id), TIMESTAMP(insert_time), //
    (uint64_t, order_id),                                               //订单ID
    (uint64_t, order_action_id),                                        //订单操作ID
    (int32_t, error_id),                                                //错误ID
    (kungfu::array<char, ERROR_MSG_LEN>, error_msg),                    //错误信息
    (int64_t, insert_time)                                              //写入时间
);

KF_DEFINE_PACK_TYPE(                                  //
    Order, 203, PK(order_id), TIMESTAMP(insert_time), //
    (uint64_t, order_id),                             //订单ID

    (int64_t, insert_time), //订单写入时间
    (int64_t, update_time), //订单更新时间

    (kungfu::array<char, DATE_LEN>, trading_day), //交易日

    (kungfu::array<char, INSTRUMENT_ID_LEN>, instrument_id), //合约ID
    (kungfu::array<char, EXCHANGE_ID_LEN>, exchange_id),     //交易所ID

    (InstrumentType, instrument_type), //合约类型

    (double, limit_price),  //价格
    (double, frozen_price), //冻结价格，市价单冻结价格为0

    (int64_t, volume),      //数量
    (int64_t, volume_left), //剩余数量

    (double, tax),        //税
    (double, commission), //手续费

    (OrderStatus, status), //订单状态

    (int32_t, error_id),                             //错误ID
    (kungfu::array<char, ERROR_MSG_LEN>, error_msg), //错误信息

<<<<<<< HEAD
    (bool, is_swap),                     //互换单
=======
    (bool, is_swap), //互换单

>>>>>>> 333d71a1
    (Side, side),                        //买卖方向
    (Offset, offset),                    //开平方向
    (HedgeFlag, hedge_flag),             //投机套保标识
    (PriceType, price_type),             //价格类型
    (VolumeCondition, volume_condition), //成交量类型
    (TimeCondition, time_condition)      //成交时间类型
);

KF_DEFINE_PACK_TYPE(                                         //
    HistoryOrder, 212, PK(order_id), TIMESTAMP(insert_time), //
    (uint64_t, order_id),                                    //订单ID

    (int64_t, insert_time), //订单写入时间
    (int64_t, update_time), //订单更新时间

    (kungfu::array<char, DATE_LEN>, trading_day), //交易日

    (kungfu::array<char, INSTRUMENT_ID_LEN>, instrument_id), //合约ID
    (kungfu::array<char, EXCHANGE_ID_LEN>, exchange_id),     //交易所ID

    (bool, is_last), //是否为本次查询的最后一条记录

    (InstrumentType, instrument_type), //合约类型

    (double, limit_price),  //价格
    (double, frozen_price), //冻结价格，市价单冻结价格为0

    (int64_t, volume),      //数量
    (int64_t, volume_left), //剩余数量

    (double, tax),        //税
    (double, commission), //手续费

    (OrderStatus, status), //订单状态

    (int32_t, error_id),                             //错误ID
    (kungfu::array<char, ERROR_MSG_LEN>, error_msg), //错误信息

    (bool, is_swap), //互换单

    (Side, side),                        //买卖方向
    (Offset, offset),                    //开平方向
    (HedgeFlag, hedge_flag),             //投机套保标识
    (PriceType, price_type),             //价格类型
    (VolumeCondition, volume_condition), //成交量类型
    (TimeCondition, time_condition)      //成交时间类型
);

KF_DEFINE_PACK_TYPE(                                 //
    Trade, 204, PK(trade_id), TIMESTAMP(trade_time), //
    (uint64_t, trade_id),                            //成交ID

    (uint64_t, order_id), //订单ID

    (int64_t, trade_time),                        //成交时间
    (kungfu::array<char, DATE_LEN>, trading_day), //交易日

    (kungfu::array<char, INSTRUMENT_ID_LEN>, instrument_id), //合约ID
    (kungfu::array<char, EXCHANGE_ID_LEN>, exchange_id),     //交易所ID

    (InstrumentType, instrument_type), //合约类型

    (Side, side),            //买卖方向
    (Offset, offset),        //开平方向
    (HedgeFlag, hedge_flag), //投机套保标识

    (double, price),   //成交价格
    (int64_t, volume), //成交量

    (double, tax),       //税
    (double, commission) //手续费
);

KF_DEFINE_PACK_TYPE(                                        //
    HistoryTrade, 213, PK(trade_id), TIMESTAMP(trade_time), //
    (uint64_t, trade_id),                                   //成交ID

    (uint64_t, order_id), //订单ID

    (int64_t, trade_time),                        //成交时间
    (kungfu::array<char, DATE_LEN>, trading_day), //交易日

    (kungfu::array<char, INSTRUMENT_ID_LEN>, instrument_id), //合约ID
    (kungfu::array<char, EXCHANGE_ID_LEN>, exchange_id),     //交易所ID

    (kungfu::array<char, SOURCE_ID_LEN>, source_id),   //柜台ID
    (kungfu::array<char, ACCOUNT_ID_LEN>, account_id), //账号ID
    (bool, is_last),                                   //是否为本次查询的最后一条记录

    (InstrumentType, instrument_type), //合约类型

    (Side, side),            //买卖方向
    (Offset, offset),        //开平方向
    (HedgeFlag, hedge_flag), //投机套保标识

    (double, price),               //成交价格
    (int64_t, volume),             //成交量
    (int64_t, close_today_volume), //平今日仓量(期货)

    (double, tax),                                  //税
    (double, commission),                           //手续费
    (int32_t, error_id),                            //错误ID
    (kungfu::array<char, ERROR_MSG_LEN>, error_msg) //错误信息
);

KF_DEFINE_PACK_TYPE(                                                                   //
    Position, 205, PK(holder_uid, instrument_id, exchange_id, direction), PERPETUAL(), //
    (int64_t, update_time),                                                            //更新时间
    (kungfu::array<char, DATE_LEN>, trading_day),                                      //交易日

    (kungfu::array<char, INSTRUMENT_ID_LEN>, instrument_id), //合约ID
    (InstrumentType, instrument_type),                       //合约类型
    (kungfu::array<char, EXCHANGE_ID_LEN>, exchange_id),     //交易所ID

    (uint32_t, holder_uid), (LedgerCategory, ledger_category),

    (Direction, direction), //持仓方向

    (int64_t, volume),           //数量
    (int64_t, yesterday_volume), //昨仓数量
    (int64_t, frozen_total),     //冻结数量
    (int64_t, frozen_yesterday), //冻结昨仓

    (double, last_price), //最新价

    (double, avg_open_price),      //开仓均价
    (double, position_cost_price), //持仓成本价

    (double, close_price),     //收盘价(股票和债券)
    (double, pre_close_price), //昨收价(股票和债券)

    (double, settlement_price),     //结算价(期货)
    (double, pre_settlement_price), //昨结算(期货)

    (double, margin),       //保证金(期货)
    (double, position_pnl), //持仓盈亏(期货)
    (double, close_pnl),    //平仓盈亏(期货)

    (double, realized_pnl),  //已实现盈亏
    (double, unrealized_pnl) //未实现盈亏
);

KF_DEFINE_PACK_TYPE(                               //
    PositionEnd, 800, PK(holder_uid), PERPETUAL(), //
    (uint32_t, holder_uid)                         //
);

KF_DEFINE_PACK_TYPE(                              //
    Asset, 206, PK(holder_uid), PERPETUAL(),      //
    (int64_t, update_time),                       //更新时间
    (kungfu::array<char, DATE_LEN>, trading_day), //交易日

    (uint32_t, holder_uid),            //
    (LedgerCategory, ledger_category), //

    (double, initial_equity), //期初权益
    (double, static_equity),  //静态权益
    (double, dynamic_equity), //动态权益

    (double, realized_pnl), //累计收益
    (double, unrealized_pnl),

    (double, avail),        //可用资金
    (double, market_value), //市值(股票)

    (double, margin), //保证金(期货)

    (double, accumulated_fee), //累计手续费
    (double, intraday_fee),    //当日手续费

    (double, frozen_cash),   //冻结资金(股票: 买入挂单资金), 期货: 冻结保证金+冻结手续费)
    (double, frozen_margin), //冻结保证金(期货)
    (double, frozen_fee),    //冻结手续费(期货)

    (double, position_pnl), //持仓盈亏(期货)
    (double, close_pnl)     //平仓盈亏(期货)
);

KF_DEFINE_PACK_TYPE(                               //
    AssetMargin, 211, PK(holder_uid), PERPETUAL(), //
    (int64_t, update_time),                        //更新时间
    (kungfu::array<char, DATE_LEN>, trading_day),  //交易日

    (uint32_t, holder_uid),            //
    (LedgerCategory, ledger_category), //

    (double, total_asset),  //总资产
    (double, avail_margin), //可用保证金
    (double, cash_margin),  //融资占用保证金
    (double, short_margin), //融券占用保证金
    (double, margin),       //总占用保证金

    (double, cash_debt),  //融资负债
    (double, short_cash), //融券卖出金额
    (kungfu::array<char, 1500>, margin_instruments), (kungfu::array<char, 420>, exchanges),
    (kungfu::array<double, 200>, debts),

    (double, short_market_value),  //融券卖出证券市值
    (double, margin_market_value), //融资买入证券市值
    (double, margin_interest),     //融资融券利息
    (double, settlement),          //融资融券清算资金
    (double, commission_ratio),    //手续费费率

    (double, credit),          //信贷额度
    (double, collateral_ratio) //担保比例
);

KF_DEFINE_PACK_TYPE(                                  //
    OrderStat, 215, PK(order_id), TIMESTAMP(md_time), //
    (uint64_t, order_id),                             //
    (int64_t, md_time),                               //
    (int64_t, input_time),                            //
    (int64_t, insert_time),                           //
    (int64_t, ack_time),                              //
    (int64_t, trade_time)                             //
);
} // namespace kungfu::longfist::types

#endif // KUNGFU_LONGFIST_TYPES_H<|MERGE_RESOLUTION|>--- conflicted
+++ resolved
@@ -15,10 +15,7 @@
 static constexpr int PRODUCT_ID_LEN = 32;
 static constexpr int DATE_LEN = 9;
 static constexpr int EXCHANGE_ID_LEN = 16;
-static constexpr int ACCOUNT_ID_LEN = 32;
-static constexpr int CLIENT_ID_LEN = 32;
-static constexpr int SOURCE_ID_LEN = 16;
-static constexpr int BROKER_ID_LEN = 32;
+
 static constexpr int ERROR_MSG_LEN = 128;
 
 KF_DEFINE_MARK_TYPE(PageEnd, 10000);
@@ -263,7 +260,6 @@
 
 KF_DEFINE_PACK_TYPE(                                         //
     Quote, 101, PK(instrument_id, exchange_id), PERPETUAL(), //
-    (kungfu::array<char, SOURCE_ID_LEN>, source_id),         //柜台ID
     (kungfu::array<char, DATE_LEN>, trading_day),            //交易日
 
     (int64_t, data_time), //数据生成时间
@@ -303,7 +299,6 @@
 
 KF_DEFINE_PACK_TYPE(                                                    //
     Entrust, 102, PK(instrument_id, exchange_id), TIMESTAMP(data_time), //
-    (kungfu::array<char, SOURCE_ID_LEN>, source_id),                    //柜台ID
     (kungfu::array<char, DATE_LEN>, trading_day),                       //交易日
 
     (int64_t, data_time), //数据生成时间
@@ -325,7 +320,6 @@
 
 KF_DEFINE_PACK_TYPE(                                                        //
     Transaction, 103, PK(instrument_id, exchange_id), TIMESTAMP(data_time), //
-    (kungfu::array<char, SOURCE_ID_LEN>, source_id),                        //柜台ID
     (kungfu::array<char, DATE_LEN>, trading_day),                           //交易日
 
     (int64_t, data_time), //数据生成时间
@@ -371,7 +365,6 @@
 
 KF_DEFINE_PACK_TYPE(                                             //
     TopOfBook, 111, PK(instrument_id, exchange_id), PERPETUAL(), //
-    (kungfu::array<char, SOURCE_ID_LEN>, source_id),             //柜台ID
     (kungfu::array<char, DATE_LEN>, trading_day),                //交易日
 
     (int64_t, data_time), //数据生成时间
@@ -399,8 +392,6 @@
 KF_DEFINE_PACK_TYPE(                                       //
     OrderInput, 201, PK(order_id), TIMESTAMP(insert_time), //
     (uint64_t, order_id),                                  //订单ID
-
-    (int64_t, insert_time) //写入时间
 
     (kungfu::array<char, INSTRUMENT_ID_LEN>, instrument_id), //合约代码
     (kungfu::array<char, EXCHANGE_ID_LEN>, exchange_id),     //交易所代码
@@ -419,6 +410,8 @@
     (PriceType, price_type),             //价格类型
     (VolumeCondition, volume_condition), //成交量类型
     (TimeCondition, time_condition),     //成交时间类型
+
+    (int64_t, insert_time) //写入时间
 );
 
 KF_DEFINE_PACK_TYPE(                                               //
@@ -470,12 +463,7 @@
     (int32_t, error_id),                             //错误ID
     (kungfu::array<char, ERROR_MSG_LEN>, error_msg), //错误信息
 
-<<<<<<< HEAD
     (bool, is_swap),                     //互换单
-=======
-    (bool, is_swap), //互换单
-
->>>>>>> 333d71a1
     (Side, side),                        //买卖方向
     (Offset, offset),                    //开平方向
     (HedgeFlag, hedge_flag),             //投机套保标识
@@ -561,9 +549,7 @@
     (kungfu::array<char, INSTRUMENT_ID_LEN>, instrument_id), //合约ID
     (kungfu::array<char, EXCHANGE_ID_LEN>, exchange_id),     //交易所ID
 
-    (kungfu::array<char, SOURCE_ID_LEN>, source_id),   //柜台ID
-    (kungfu::array<char, ACCOUNT_ID_LEN>, account_id), //账号ID
-    (bool, is_last),                                   //是否为本次查询的最后一条记录
+    (bool, is_last), //是否为本次查询的最后一条记录
 
     (InstrumentType, instrument_type), //合约类型
 
@@ -670,8 +656,6 @@
 
     (double, cash_debt),  //融资负债
     (double, short_cash), //融券卖出金额
-    (kungfu::array<char, 1500>, margin_instruments), (kungfu::array<char, 420>, exchanges),
-    (kungfu::array<double, 200>, debts),
 
     (double, short_market_value),  //融券卖出证券市值
     (double, margin_market_value), //融资买入证券市值
