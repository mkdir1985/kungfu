--- conflicted
+++ resolved
@@ -519,11 +519,7 @@
         return os.path.join(os.getenv("PEP582_PACKAGES"), "lib")
     find_paths = [root_dir]
     version = bare_version = ".".join(map(str, sys.version_info[:2]))
-<<<<<<< HEAD
-    if os.name == "nt" and sys.maxsize <= 2**32:
-=======
     if os.name == "nt" and sys.maxsize <= ((2) ** 32):
->>>>>>> b8602bf8
         version += "-32"
 
     if getattr(sys, "argv", None):
