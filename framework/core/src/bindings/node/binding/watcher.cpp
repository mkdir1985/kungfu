--- conflicted
+++ resolved
@@ -360,15 +360,9 @@
                       InstanceMethod("issueBasketOrder", &Watcher::IssueBasketOrder),                   //
                       InstanceMethod("cancelOrder", &Watcher::CancelOrder),                             //
                       InstanceMethod("requestMarketData", &Watcher::RequestMarketData),                 //
-<<<<<<< HEAD
-=======
                       InstanceMethod("start", &Watcher::Start),                                         //
                       InstanceMethod("sync", &Watcher::Sync),                                           //
-                      InstanceMethod("quit", &Watcher::Quit),                                           //
-                      InstanceAccessor("config", &Watcher::GetConfig, &Watcher::NoSet),                 //
-                      InstanceAccessor("history", &Watcher::GetHistory, &Watcher::NoSet),               //
-                      InstanceAccessor("commission", &Watcher::GetCommission, &Watcher::NoSet),         //
->>>>>>> f2cd4887
+                      InstanceMethod("quit", &Watcher::Quit),   
                       InstanceAccessor("state", &Watcher::GetState, &Watcher::NoSet),                   //
                       InstanceAccessor("ledger", &Watcher::GetLedger, &Watcher::NoSet),                 //
                       InstanceAccessor("appStates", &Watcher::GetAppStates, &Watcher::NoSet),           //
