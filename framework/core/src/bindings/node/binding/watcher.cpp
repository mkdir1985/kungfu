--- conflicted
+++ resolved
@@ -279,11 +279,7 @@
 }
 
 void Watcher::on_react() {
-<<<<<<< HEAD
-  events_ | bypass(this, bypass_quotes_) | $([&](const event_ptr& event) { SPDLOG_INFO("////////////////"); Feed(event); });
-=======
   events_ | take_until(events_ | is(RequestStart::tag)) | bypass(this, bypass_quotes_) | $$(Feed(event));
->>>>>>> 035b0f58
 }
 
 void Watcher::on_start() {
@@ -292,7 +288,6 @@
   bookkeeper_.guard_positions();
   bookkeeper_.add_book_listener(std::shared_ptr<Watcher>(this));
 
-  // events_ | bypass(this, bypass_quotes_) | $$(Feed(event));
   events_ | is(OrderInput::tag) | $$(UpdateBook(event, event->data<OrderInput>()));
   events_ | is(Order::tag) | $$(UpdateBook(event, event->data<Order>()));
   events_ | is(Trade::tag) | $$(UpdateBook(event, event->data<Trade>()));
@@ -303,6 +298,7 @@
   events_ | is(Deregister::tag) | $$(OnDeregister(event->gen_time(), event->data<Deregister>()));
   events_ | is(BrokerStateUpdate::tag) | $$(UpdateBrokerState(event->source(), event->data<BrokerStateUpdate>()));
   events_ | is(CacheReset::tag) | $$(UpdateEventCache(event));
+  events_ | bypass(this, bypass_quotes_) | $$(Feed(event));
 }
 
 void Watcher::Feed(const event_ptr &event) {
@@ -310,7 +306,7 @@
     auto quote = event->data<Quote>();
     auto uid = quote.uid();
     if (subscribed_instruments_.find(uid) != subscribed_instruments_.end()) {
-      bookkeeper_.update_book(quote);
+      bookkeeper_.update_book(event, quote);
       UpdateBook(event->gen_time(), event->source(), event->dest(), quote);
       data_bank_ << typed_event_ptr<Quote>(event);
     }
@@ -319,11 +315,7 @@
     boost::hana::for_each(longfist::TradingDataTypes, [&](auto it) {
       using DataType = typename decltype(+boost::hana::second(it))::type;
       if (DataType::tag == event->msg_type()) {
-
-        SPDLOG_INFO("Feed >>>>> type {} data {} before size {}", DataType::type_name.c_str(), event->data<DataType>().to_string(), trading_bank_[boost::hana::type_c<DataType>].size());
         trading_bank_ << typed_event_ptr<DataType>(event);
-        SPDLOG_INFO("Feed >>>> type {} data {} after size {}", DataType::type_name.c_str(), event->data<DataType>().to_string(), trading_bank_[boost::hana::type_c<DataType>].size());
-        
         is_order = true;
       }
     });
@@ -377,9 +369,7 @@
 
 void Watcher::SyncOrder() {
   boost::hana::for_each(longfist::TradingDataTypes, [&](auto it) {
-    // SPDLOG_INFO("SyncOrder 1");
     UpdateOrder(+boost::hana::second(it));
-    // SPDLOG_INFO("SyncOrder 2");
   });
 }
 
@@ -401,7 +391,6 @@
 
 void Watcher::UpdateEventCache(const event_ptr& event) {
   const auto &request = event->data<CacheReset>();
-  SPDLOG_INFO("UpdateEventCache ================ {}", request.msg_type);
   boost::hana::for_each(StateDataTypes, [&](auto it) {
     using DataType = typename decltype(+boost::hana::second(it))::type;
     if (DataType::tag == request.msg_type) {
@@ -496,9 +485,6 @@
 }
 
 void Watcher::UpdateAsset(const event_ptr &event, uint32_t book_uid) {
-
-  SPDLOG_INFO("PositionEnd --------- book_uid {} uname {}", book_uid, get_location_uname(book_uid));
-
   auto book = bookkeeper_.get_book(book_uid);
   book->update(event->gen_time());
   state<Asset> cache_state(ledger_home_location_->uid, book_uid, event->gen_time(), book->asset);
@@ -563,8 +549,6 @@
 void Watcher::UpdateBook(const event_ptr &event, const Position &position) {
   auto book = bookkeeper_.get_book(position.holder_uid);
   auto &book_position = book->get_position_for(position.direction, position);
-
-  SPDLOG_INFO("UpdateBook-position 1111 holder_uid {} {} {} {} |||| book_position {} {} ", position.holder_uid, get_location_uname(position.holder_uid), position.instrument_id, position.volume, book_position.instrument_id, book_position.volume);
   state<Position> cache_state(position.holder_uid, event->dest(), event->gen_time(), book_position);
   feed_state_data_bank(cache_state, data_bank_);
 }
@@ -573,8 +557,6 @@
                          const longfist::types::Position &position) {
   auto book = bookkeeper_.get_book(position.holder_uid);
   auto &book_position = book->get_position_for(position.direction, position);
-
-  SPDLOG_INFO("UpdateBook-position 2222 holder_uid {} {} {} {} |||| book_position {} {} ", position.holder_uid, get_location_uname(position.holder_uid), position.instrument_id, position.volume, book_position.instrument_id, book_position.volume);
   state<Position> cache_state(position.holder_uid, dest_id, update_time, book_position);
   feed_state_data_bank(cache_state, data_bank_);
 }
