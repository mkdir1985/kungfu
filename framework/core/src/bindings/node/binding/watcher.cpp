--- conflicted
+++ resolved
@@ -554,11 +554,8 @@
     // have to wait for master down totally
     std::this_thread::sleep_for(std::chrono::milliseconds(1000));
     auto watcher = (Watcher *)(req->data);
-<<<<<<< HEAD
     watcher->set_begin_time(time::now_in_nano());
-=======
     SPDLOG_INFO("Restart watcher uv loop");
->>>>>>> 3d331e4f
     // master may quit within watcher running time,
     // so, once master deregistered, the uv logic in watcher need to be restarte.
     watcher->StartWorker();
