{
  "name": "@kungfu-trader/kungfu-core",
  "author": {
    "name": "Kungfu Trader",
    "email": "info@kungfu.link"
  },
<<<<<<< HEAD
  "version": "2.4.64-alpha.4",
=======
  "version": "2.4.65-alpha.0",
>>>>>>> a266e963
  "description": "Kungfu Core Library",
  "license": "Apache-2.0",
  "main": "lib/index.js",
  "repository": {
    "url": "https://github.com/kungfu-trader/kungfu.git"
  },
  "publishConfig": {
    "registry": "https://npm.pkg.github.com"
  },
  "bin": {
    "kfc": "lib/kfc.js"
  },
  "config": {
    "arch": "x64",
    "build_type": "Release",
    "log_level": "trace",
    "python_version": "3.9",
    "freezer": "pyinstaller",
    "pypi_mirror": "https://mirrors.aliyun.com/pypi/simple"
  },
  "configGithub": {
    "pypi_mirror": "https://pypi.python.org/simple"
  },
  "binary": {
    "module_name": "kungfu_node",
    "module_path": "dist/kfc",
    "remote_path": "kungfu-core/v{major}/v{version}",
    "package_name": "kfc-v{version}-{platform}-{arch}-{configuration}.tar.gz",
    "host": "https://prebuilt.libkungfu.cc"
  },
  "binaryGithub": {
    "host": "https://prebuilt.libkungfu.io"
  },
  "scripts": {
    "install": "node .gyp/run-build.js install",
    "build": "node .gyp/run-build.js build",
    "clean": "node .gyp/run-build.js clean",
    "package": "node .gyp/run-build.js package",
    "rebuild": "node .gyp/run-build.js rebuild",
    "configure": "node .gyp/run-conan.js install",
    "compile": "node .gyp/run-conan.js build",
    "freeze": "node .gyp/run-conan.js package",
    "link-node": "node .gyp/run-link-node.js",
    "wheel": "node .gyp/run-wheel.js",
    "pipenv": "node .gyp/run-pipenv.js",
    "poetry": "node .gyp/run-poetry.js",
    "pyinstaller": "pipenv run pyinstaller",
    "nuitka": "pipenv run python -m nuitka",
    "format": "node .gyp/run-format-all.js",
    "format:cpp": "node .gyp/run-format-cpp.js src",
    "format:python": "node .gyp/run-format-python.js src src/*/*.spec .*/*.py",
    "format:js": "node .gyp/run-format-js.js \"(.gyp|lib)/**.js\"",
    "kfc": "node lib/kfc.js",
    "kfs": "node lib/kfs.js",
    "dev:kfc": "pipenv run python .devtools/kfc.py",
    "dev:kfs": "pipenv run python .devtools/kfs.py",
    "poetry:clear": "yarn -s poetry clear",
    "poetry:lock": "yarn -s poetry lock"
  },
  "dependencies": {
    "@mapbox/node-pre-gyp": "^1.0.0",
    "glob": "^8.0.0",
    "sywac": "^1.3.0"
  },
  "devDependencies": {
<<<<<<< HEAD
    "@kungfu-trader/kungfu-toolchain": "^2.4.64-alpha.4",
=======
    "@kungfu-trader/kungfu-toolchain": "^2.4.65-alpha.0",
>>>>>>> a266e963
    "@kungfu-trader/libnode": "16.15.0",
    "cmake-js": "^7.0.0",
    "electron": "19.1.8",
    "nan": "^2.15.0",
    "node-addon-api": "^5.0.0"
  }
}<|MERGE_RESOLUTION|>--- conflicted
+++ resolved
@@ -4,11 +4,7 @@
     "name": "Kungfu Trader",
     "email": "info@kungfu.link"
   },
-<<<<<<< HEAD
-  "version": "2.4.64-alpha.4",
-=======
   "version": "2.4.65-alpha.0",
->>>>>>> a266e963
   "description": "Kungfu Core Library",
   "license": "Apache-2.0",
   "main": "lib/index.js",
@@ -74,11 +70,7 @@
     "sywac": "^1.3.0"
   },
   "devDependencies": {
-<<<<<<< HEAD
-    "@kungfu-trader/kungfu-toolchain": "^2.4.64-alpha.4",
-=======
     "@kungfu-trader/kungfu-toolchain": "^2.4.65-alpha.0",
->>>>>>> a266e963
     "@kungfu-trader/libnode": "16.15.0",
     "cmake-js": "^7.0.0",
     "electron": "19.1.8",
