{
  "name": "@kungfu-trader/kungfu-core",
  "author": {
    "name": "kungfu-trader",
    "email": "info@kungfu.link"
  },
<<<<<<< HEAD
  "version": "2.4.0-alpha.93",
=======
  "version": "2.4.0-alpha.97",
>>>>>>> 4c5f6ecf
  "description": "Kungfu Core Library",
  "license": "Apache-2.0",
  "main": "lib/index.js",
  "repository": {
    "url": "https://github.com/kungfu-trader/kungfu.git"
  },
  "publishConfig": {
    "registry": "https://npm.pkg.github.com"
  },
  "bin": {
    "kfc": "lib/kfc.js"
  },
  "config": {
    "arch": "x64",
    "build_type": "Release",
    "log_level": "trace",
    "python_version": "3.9",
    "freezer": "pyinstaller",
    "pypi_mirror": "https://mirrors.aliyun.com/pypi/simple"
  },
  "binary": {
    "module_name": "kungfu_node",
    "module_path": "dist/kfc",
    "remote_path": "kungfu-core/v{major}/v{version}",
    "package_name": "kfc-v{version}-{platform}-{arch}-{configuration}.tar.gz",
    "host": "https://prebuilt.libkungfu.cc"
  },
  "scripts": {
    "preinstall": "node .gyp/node-npm-config.js auto",
    "install": "node .gyp/node-pre-gyp.js install",
    "postinstall": "node .gyp/node-npm-config.js auto",
    "link-node": "node .gyp/node-link.js",
    "prebuild": "node .gyp/node-npm-config.js show",
    "build": "node .gyp/node-pre-gyp.js build",
    "clean": "node .gyp/node-pre-gyp.js clean",
    "package": "node .gyp/node-pre-gyp.js package",
    "rebuild": "node .gyp/node-pre-gyp.js rebuild",
    "configure": "node .gyp/node-conan.js install",
    "compile": "node .gyp/node-conan.js build",
    "freeze": "node .gyp/node-conan.js package",
    "wheel": "node .gyp/node-wheel.js",
    "pipenv": "node .gyp/node-pipenv.js",
    "poetry": "pipenv run python -m poetry",
    "pyinstaller": "pipenv run pyinstaller",
    "nuitka": "pipenv run python -m nuitka",
    "format": "node .gyp/node-format-all.js",
    "format:cpp": "node .gyp/node-format-cpp.js src",
    "format:python": "node .gyp/node-format-python.js src src/*/*.spec .*/*.py",
    "format:js": "node .gyp/node-format-js.js \"(.gyp|lib)/**.js\"",
    "dev": "pipenv run python .devtools/kfc.py",
    "kfc": "node lib/kfc.js"
  },
  "dependencies": {
    "@mapbox/node-pre-gyp": "^1.0.0",
    "electron": "13.6.8",
    "fs-extra": "^10.0.0",
    "glob": "^7.2.0",
    "nan": "^2.15.0",
    "node-addon-api": "^4.3.0",
    "sywac": "^1.3.0"
  },
  "devDependencies": {
<<<<<<< HEAD
    "@kungfu-trader/kungfu-toolchain": "^2.4.0-alpha.93",
=======
    "@kungfu-trader/kungfu-toolchain": "^2.4.0-alpha.97",
>>>>>>> 4c5f6ecf
    "@kungfu-trader/libnode": "14.19.0",
    "cmake-js": "^6.3.0"
  }
}<|MERGE_RESOLUTION|>--- conflicted
+++ resolved
@@ -4,11 +4,7 @@
     "name": "kungfu-trader",
     "email": "info@kungfu.link"
   },
-<<<<<<< HEAD
-  "version": "2.4.0-alpha.93",
-=======
   "version": "2.4.0-alpha.97",
->>>>>>> 4c5f6ecf
   "description": "Kungfu Core Library",
   "license": "Apache-2.0",
   "main": "lib/index.js",
@@ -71,11 +67,7 @@
     "sywac": "^1.3.0"
   },
   "devDependencies": {
-<<<<<<< HEAD
-    "@kungfu-trader/kungfu-toolchain": "^2.4.0-alpha.93",
-=======
     "@kungfu-trader/kungfu-toolchain": "^2.4.0-alpha.97",
->>>>>>> 4c5f6ecf
     "@kungfu-trader/libnode": "14.19.0",
     "cmake-js": "^6.3.0"
   }
