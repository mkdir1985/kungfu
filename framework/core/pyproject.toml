--- conflicted
+++ resolved
@@ -36,13 +36,8 @@
 chinesecalendar = "^1.6.0"
 
 [tool.poetry.dev-dependencies]
-<<<<<<< HEAD
-conan = "^1.45.0"
-pyinstaller = "^4.10"
-=======
 conan = "^1.46.2"
 pyinstaller = "^4.9"
->>>>>>> a0149d06
 
 [build-system]
 requires = ["poetry-core>=1.0.0"]
