--- conflicted
+++ resolved
@@ -821,29 +821,29 @@
   }
 }
 
-function onOpenRangePickerChange(open: boolean,key: string){
+function onOpenRangePickerChange(open: boolean, key: string) {
   if (open) {
     formState.value[key] = null;
   }
-};
-
-function onRangePickerCalendarChange(val: Dayjs[],key: string){
-  if(val){
-    formState.value[key]= val.map(d =>{
-    if(d) {
-    return d.format('YYYY-MM-DD HH:mm:ss')
-    } else if(val[0]){
-      return val[0].format('YYYY-MM-DD HH:mm:ss')
-    } else if(val[1]){
-      return val[1].format('YYYY-MM-DD HH:mm:ss')
-    } else {
-      return dayjs().format('YYYY-MM-DD HH:mm:ss')
-    }
-  });
-  }
-};
-
-function disabledEndDate(currentDate: Dayjs,key: string, timeInterval: number = 1){
+}
+
+function onRangePickerCalendarChange(val: Dayjs[], key: string) {
+  if (val) {
+    formState.value[key] = val.map((d) => {
+      if (d) {
+        return d.format('YYYY-MM-DD HH:mm:ss');
+      } else if (val[0]) {
+        return val[0].format('YYYY-MM-DD HH:mm:ss');
+      } else if (val[1]) {
+        return val[1].format('YYYY-MM-DD HH:mm:ss');
+      } else {
+        return dayjs().format('YYYY-MM-DD HH:mm:ss');
+      }
+    });
+  }
+}
+
+function disabledEndDate(currentDate: Dayjs, key: string, timeInterval = 1) {
   if (!formState.value[key] || !formState.value[key][0]) {
     return false;
   }
@@ -851,19 +851,25 @@
   const startTime = dayjs(formState.value[key][0]);
   const hour = startTime.hour();
   const minute = startTime.minute();
-  if(hour === 0 && minute === 0){
+  if (hour === 0 && minute === 0) {
     endTime = startTime.add(timeInterval, 'day');
-  }else{
+  } else {
     endTime = startTime.add(timeInterval + 1, 'day');
   }
-  
+
   return (
     currentDate &&
-    (currentDate.valueOf() <= startTime.valueOf() || currentDate.valueOf() >= endTime.valueOf())
+    (currentDate.valueOf() <= startTime.valueOf() ||
+      currentDate.valueOf() >= endTime.valueOf())
   );
-};
-
-function disabledEndTime(currentDate: Dayjs,type: string,key: string, timeInterval: number = 1){
+}
+
+function disabledEndTime(
+  currentDate: Dayjs,
+  type: string,
+  key: string,
+  timeInterval = 1,
+) {
   if (!formState.value[key] || !formState.value[key][0]) {
     return {};
   }
@@ -875,7 +881,7 @@
   const endTime = startTime.add(timeInterval, 'day');
 
   const disabledHours = () => {
-    const hours : number[] = [];
+    const hours: number[] = [];
 
     if (currentDate.isSame(startTime, 'day')) {
       for (let i = 0; i <= startTime.hour(); i++) {
@@ -893,7 +899,7 @@
   };
 
   const disabledMinutes = (selectedHour) => {
-    const minutes : number[] = [];
+    const minutes: number[] = [];
 
     if (
       currentDate.isSame(startTime, 'day') &&
@@ -904,10 +910,7 @@
       }
     }
 
-    if (
-      currentDate.isSame(endTime, 'day') &&
-      selectedHour === endTime.hour()
-    ) {
+    if (currentDate.isSame(endTime, 'day') && selectedHour === endTime.hour()) {
       for (let i = endTime.minute() + 1; i < 60; i++) {
         minutes.push(i);
       }
@@ -920,17 +923,18 @@
     disabledHours,
     disabledMinutes,
   };
-};
-
-function handleRangePickerChange( date: Dayjs[], key: string) {
-  if(date){
+}
+
+function handleRangePickerChange(date: Dayjs[], key: string) {
+  if (date) {
     formState.value[key] = date.map((d) =>
       dayjs(d).toString() === 'Invalid Date'
         ? null
-        : dayjs(d).format('YYYY-MM-DD HH:mm:ss'));
-    } else{
-      formState.value[key] = null;
-    }
+        : dayjs(d).format('YYYY-MM-DD HH:mm:ss'),
+    );
+  } else {
+    formState.value[key] = null;
+  }
 }
 
 function handleDateTimePickerChange(date: Dayjs, key: string) {
@@ -1600,28 +1604,39 @@
           </div>
         </template>
       </div>
-<<<<<<< HEAD
-      <a-date-picker
-=======
-      <a-range-picker 
+      <a-range-picker
         v-else-if="item.type === 'rangePicker'"
         :disabled="
           (changeType === 'update' && item.primary && !isPrimaryDisabled) ||
-          item.disabled 
-        "
-        :disabledDate="(currentDate) => disabledEndDate(currentDate, item.key, item.disableDateRange)"
-        :disabledTime="(currentDate, type) => disabledEndTime(currentDate, type, item.key, item.disableDateRange)"
+          item.disabled
+        "
+        :disabled-date="
+          (currentDate) =>
+            disabledEndDate(currentDate, item.key, item.disableDateRange)
+        "
+        :disabled-time="
+          (currentDate, type) =>
+            disabledEndTime(currentDate, type, item.key, item.disableDateRange)
+        "
         :show-time="{
           hideDisabledOptions: true,
-          defaultValue: [dayjs('00:00:00', 'HH:mm:ss'), dayjs('11:59:59', 'HH:mm:ss')],
+          defaultValue: [
+            dayjs('00:00:00', 'HH:mm:ss'),
+            dayjs('11:59:59', 'HH:mm:ss'),
+          ],
         }"
         :value="Array.isArray(formState[item.key]) ? formState[item.key].map((item: string) => dayjs(item)) : null"
-        @openChange="onOpenRangePickerChange($event as unknown as boolean, item.key)"
-        @calendarChange="onRangePickerCalendarChange($event as unknown as Dayjs[], item.key)"
-        @change="handleRangePickerChange($event as unknown as Dayjs[], item.key)"  >
-      </a-range-picker> 
-      <a-date-picker 
->>>>>>> eaf5d074
+        @open-change="
+          onOpenRangePickerChange($event as unknown as boolean, item.key)
+        "
+        @calendar-change="
+          onRangePickerCalendarChange($event as unknown as Dayjs[], item.key)
+        "
+        @change="
+          handleRangePickerChange($event as unknown as Dayjs[], item.key)
+        "
+      ></a-range-picker>
+      <a-date-picker
         v-else-if="item.type === 'dateTimePicker'"
         :disabled="
           (changeType === 'update' && item.primary && !isPrimaryDisabled) ||
