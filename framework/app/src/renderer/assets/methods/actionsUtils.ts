import os from 'os';
import { dialog, shell } from '@electron/remote';
import { ensureRemoveLocation } from '@kungfu-trader/kungfu-js-api/actions';
import {
  dealPosition,
  dealTradingDataItem,
  getKungfuHistoryData,
  hashInstrumentUKey,
  kfRequestMarketData,
} from '@kungfu-trader/kungfu-js-api/kungfu';
import { setKfConfig } from '@kungfu-trader/kungfu-js-api/kungfu/store';
import {
  BrokerStateStatusTypes,
  DirectionEnum,
  HistoryDateEnum,
  InstrumentTypeEnum,
  InstrumentTypes,
  KfCategoryTypes,
  LedgerCategoryEnum,
  OffsetEnum,
  PriceTypeEnum,
  ProcessStatusTypes,
  SideEnum,
  StrategyExtTypes,
  OrderInputKeyEnum,
} from '@kungfu-trader/kungfu-js-api/typings/enums';
import {
  getKfCategoryData,
  getIdByKfLocation,
  getMdTdKfLocationByProcessId,
  getProcessIdByKfLocation,
  switchKfLocation,
  findTargetFromArray,
  getAppStateStatusName,
  buildExtTypeMap,
  dealCategory,
  dealAssetsByHolderUID,
  getAvailDaemonList,
  removeNoDefaultStrategyFolders,
  getStrategyStateStatusName,
  isBrokerStateReady,
  dealKfNumber,
  dealKfPrice,
  transformSearchInstrumentResultToInstrument,
  booleanProcessEnv,
} from '@kungfu-trader/kungfu-js-api/utils/busiUtils';
import { writeCSV } from '@kungfu-trader/kungfu-js-api/utils/fileUtils';
import {
  Pm2ProcessStatusData,
  Pm2ProcessStatusDetailData,
} from '@kungfu-trader/kungfu-js-api/utils/processUtils';
import { Modal } from 'ant-design-vue';
import path from 'path';
import { Proc } from 'pm2';
import {
  ComponentInternalInstance,
  computed,
  ComputedRef,
  getCurrentInstance,
  h,
  nextTick,
  onBeforeUnmount,
  onMounted,
  reactive,
  ref,
  Ref,
  toRaw,
  toRefs,
  watch,
} from 'vue';
import dayjs from 'dayjs';
import { Row } from '@fast-csv/format';
import {
  AbleSubscribeInstrumentTypesBySourceType,
  OrderInputKeySetting,
  ShotableInstrumentTypes,
} from '@kungfu-trader/kungfu-js-api/config/tradingConfig';
import {
  buildInstrumentSelectOptionLabel,
  buildInstrumentSelectOptionValue,
  confirmModal,
  makeSearchOptionFormInstruments,
} from './uiUtils';
import { storeToRefs } from 'pinia';
import { ipcRenderer } from 'electron';
import { throttleTime } from 'rxjs';
import { useGlobalStore } from '../../pages/index/store/global';
import VueI18n from '@kungfu-trader/kungfu-js-api/language';
import { messagePrompt } from '@kungfu-trader/kungfu-app/src/renderer/assets/methods/uiUtils';
import sound from 'sound-play';
import { KUNGFU_RESOURCES_DIR } from '@kungfu-trader/kungfu-js-api/config/pathConfig';
import { RuleObject } from 'ant-design-vue/lib/form';

const { t } = VueI18n.global;
const { success, error } = messagePrompt();

export const handleSwitchProcessStatus = (
  checked: boolean,
  mouseEvent: MouseEvent,
  kfLocation: KungfuApi.KfLocation,
): Promise<void | Proc> => {
  mouseEvent.stopPropagation();
  return switchKfLocation(window.watcher, kfLocation, checked)
    .then(() => {
      success();
    })
    .catch((err: Error) => {
      error(err.message || t('operation_failed'));
    });
};

export const preQuitTasks = (tasks: Promise<void>[]): Promise<[]> => {
  return Promise.all(tasks).then(() => {
    return [];
  });
};

export const useSwitchAllConfig = (
  kfConfigs: Ref<KungfuApi.KfConfig[]> | Ref<KungfuApi.KfLocation[]>,
  processStatusData: Ref<Pm2ProcessStatusData>,
): {
  allProcessOnline: ComputedRef<boolean>;
  handleSwitchAllProcessStatus(checked: boolean): Promise<void>;
} => {
  const allProcessOnline = computed(() => {
    const onlineItemsCount: number = kfConfigs.value.filter(
      (item: KungfuApi.KfLocation | KungfuApi.KfConfig): boolean => {
        const processId = getProcessIdByKfLocation(item);
        return processStatusData.value[processId] === 'online';
      },
    ).length;
    if (
      onlineItemsCount === kfConfigs.value.length &&
      kfConfigs.value.length !== 0
    ) {
      return true;
    } else {
      return false;
    }
  });

  const handleSwitchAllProcessStatus = (checked: boolean): Promise<void> => {
    return Promise.all(
      kfConfigs.value.map(
        (item: KungfuApi.KfLocation): Promise<void | Proc> => {
          return switchKfLocation(window.watcher, item, checked);
        },
      ),
    )
      .then(() => {
        success();
      })
      .catch((err: Error) => {
        error(err.message || t('operation_failed'));
      });
  };

  return {
    allProcessOnline,
    handleSwitchAllProcessStatus,
  };
};

export const useAddUpdateRemoveKfConfig = (): {
  handleRemoveKfConfig: (
    watcher: KungfuApi.Watcher,
    kfConfig: KungfuApi.KfConfig | KungfuApi.KfLocation,
    processStatusData: Pm2ProcessStatusData,
  ) => Promise<void>;
  handleConfirmAddUpdateKfConfig: (
    data: {
      formState: Record<string, KungfuApi.KfConfigValue>;
      configSettings: KungfuApi.KfConfigItem[];
      idByPrimaryKeys: string;
      changeType: KungfuApi.ModalChangeType;
    },
    category: KfCategoryTypes,
    group: string,
  ) => Promise<void>;
} => {
  const handleRemoveKfConfig = (
    watcher: KungfuApi.Watcher,
    kfConfig: KungfuApi.KfConfig | KungfuApi.KfLocation,
    processStatusData: Pm2ProcessStatusData,
  ): Promise<void> => {
    const categoryName = getKfCategoryData(kfConfig.category).name;
    const id = getIdByKfLocation(kfConfig);
    return new Promise((resolve, reject) => {
      Modal.confirm({
        title: `${t('delete')}${categoryName} ${id}`,
        content: t('delete_category', {
          category: `${categoryName} ${id}`,
          categoryName: categoryName,
        }),
        okText: t('confirm'),
        cancelText: t('cancel'),
        onOk() {
          return ensureRemoveLocation(watcher, kfConfig, processStatusData)
            .then(() => {
              return useGlobalStore().setKfConfigList();
            })
            .then(() => {
              resolve();
            })
            .catch((err) => {
              reject(err);
            });
        },
      });
    });
  };

  const handleConfirmAddUpdateKfConfig = (
    data: {
      formState: Record<string, KungfuApi.KfConfigValue>;
      configSettings: KungfuApi.KfConfigItem[];
      idByPrimaryKeys: string;
      changeType: KungfuApi.ModalChangeType;
    },
    category: KfCategoryTypes,
    group: string,
  ): Promise<void> => {
    const { formState, idByPrimaryKeys, changeType } = data;

    const changeTypename = changeType === 'add' ? t('add') : t('set');
    const categoryName = getKfCategoryData(category).name;

    const context =
      changeType === 'add'
        ? t('add_config_modal', {
            category: categoryName,
            changeTypename: changeTypename,
            key: `${changeTypename} ${idByPrimaryKeys}`,
          })
        : t('update_config_modal', {
            key: `${changeTypename} ${idByPrimaryKeys}`,
          });
    return new Promise((resolve) => {
      Modal.confirm({
        title: `${changeTypename}${categoryName} ${idByPrimaryKeys}`,
        content: context,
        okText: t('confirm'),
        cancelText: t('cancel'),
        onOk() {
          const kfLocation: KungfuApi.KfLocation = {
            category: category,
            group: group,
            name: idByPrimaryKeys.toString(),
            mode: 'live',
          };

          return setKfConfig(
            kfLocation,
            JSON.stringify({
              ...formState,
              add_time: +new Date().getTime() * Math.pow(10, 6),
            }),
          )
            .then(() => {
              success();
            })
            .then(() => {
              useGlobalStore().setKfConfigList();
            })
            .catch((err: Error) => {
              error(t('operation_failed') + err.message);
            })
            .finally(() => {
              resolve();
            });
        },
        onCancel() {
          resolve();
        },
      });
    });
  };

  return {
    handleRemoveKfConfig,
    handleConfirmAddUpdateKfConfig,
  };
};

export const useDealExportHistoryTradingData = (): {
  exportDateModalVisible: Ref<boolean>;
  exportDataLoading: Ref<boolean>;
  exportEventData: Ref<KfEvent.ExportTradingDataEvent | undefined>;
  handleConfirmExportDate(formSate: {
    date: string;
    dateType: HistoryDateEnum;
  }): void;
} => {
  const app = getCurrentInstance();
  const exportDateModalVisible = ref<boolean>(false);
  const exportEventData = ref<KfEvent.ExportTradingDataEvent>();
  const exportDataLoading = ref<boolean>(false);

  const dealTradingDataItemResolved = (
    isShowOriginData = false,
  ): ((item: KungfuApi.TradingDataTypes) => Row) => {
    return (item) =>
      dealTradingDataItem(item, window.watcher, isShowOriginData) as Row;
  };

  const handleConfirmExportDate = async (formState: {
    date: string;
    dateType: HistoryDateEnum;
  }): Promise<void> => {
    if (!exportEventData.value) {
      throw new Error('exportEventData is undefined');
    }

    const { currentKfLocation, tradingDataType } =
      exportEventData.value || ({} as KfEvent.ExportTradingDataEvent);
    const { date, dateType } = formState;
    const dateResolved = dayjs(date).format('YYYYMMDD');

    if (tradingDataType === 'all') {
      const { tradingData } = await getKungfuHistoryData(
        date,
        dateType,
        tradingDataType,
      );
      const orders = tradingData.Order.sort('update_time');
      const trades = tradingData.Trade.sort('trade_time');
      const orderStat = tradingData.OrderStat.sort('insert_time');
      const positions = tradingData.Trade.list();

      const { filePaths } = await dialog.showOpenDialog({
        properties: ['openDirectory'],
      });

      if (!filePaths) {
        return;
      }

      const targetFolder = filePaths[0];

      const ordersFilename = path.join(targetFolder, `orders-${dateResolved}`);
      const tradesFilename = path.join(targetFolder, `trades-${dateResolved}`);
      const orderStatFilename = path.join(
        targetFolder,
        `orderStats-${dateResolved}`,
      );
      const posFilename = path.join(targetFolder, `pos-${dateResolved}`);

      return Promise.all([
        writeCSV(ordersFilename, orders, dealTradingDataItemResolved()),
        writeCSV(tradesFilename, trades, dealTradingDataItemResolved()),
        writeCSV(
          orderStatFilename,
          orderStat,
          dealTradingDataItemResolved(true),
        ),
        writeCSV(posFilename, positions, dealTradingDataItemResolved()),
      ])
        .then(() => {
          shell.showItemInFolder(ordersFilename);
          success();
        })
        .catch((err: Error) => {
          error(err.message);
        });
    }

    if (!currentKfLocation) {
      return;
    }

    exportDataLoading.value = true;
    const { tradingData } = await getKungfuHistoryData(
      date,
      dateType,
      tradingDataType,
      currentKfLocation,
    );
    exportDataLoading.value = false;

    const processId = getProcessIdByKfLocation(currentKfLocation);
    const filename: string = await dialog
      .showSaveDialog({
        title: t('save_file'),
        defaultPath: path.join(
          os.homedir(),
          `${processId}-${tradingDataType}-${dateResolved}.csv`,
        ),
        filters: [
          {
            name: 'csv',
            extensions: ['csv'],
          },
        ],
      })
      .then(({ filePath }) => {
        return filePath || '';
      });

    if (!filename) {
      return Promise.resolve();
    }

    const exportDatas =
      globalThis.HookKeeper.getHooks().dealTradingData.trigger(
        window.watcher,
        currentKfLocation,
        tradingData[tradingDataType as KungfuApi.TradingDataTypeName] as
          | KungfuApi.DataTable<KungfuApi.Order>
          | KungfuApi.DataTable<KungfuApi.Trade>
          | KungfuApi.DataTable<KungfuApi.Position>,
        tradingDataType.toLowerCase(),
      );

    return writeCSV(filename, exportDatas, dealTradingDataItemResolved())
      .then(() => {
        shell.showItemInFolder(filename);
        success();
      })
      .catch((err: Error) => {
        error(err.message);
      });
  };

  onMounted(() => {
    if (app?.proxy) {
      const subscription = app.proxy.$globalBus.subscribe(
        (data: KfEvent.KfBusEvent) => {
          if (data.tag === 'export') {
            exportEventData.value = data;

            if (!exportEventData.value) return;

            if (exportEventData.value.tradingDataType !== 'all') {
              if (exportEventData.value.tradingDataType !== 'Order') {
                if (exportEventData.value.tradingDataType !== 'Trade') {
                  if (exportEventData.value.tradingDataType !== 'OrderInput') {
                    handleConfirmExportDate({
                      date: dayjs().format(),
                      dateType: HistoryDateEnum.naturalDate,
                    });
                    return;
                  }
                }
              }
            }

            exportDateModalVisible.value = true;
          }
        },
      );

      onBeforeUnmount(() => {
        subscription.unsubscribe();
      });
    }
  });

  return {
    exportDateModalVisible,
    exportDataLoading,
    exportEventData,
    handleConfirmExportDate,
  };
};

export const showTradingDataDetail = (
  item: KungfuApi.TradingDataTypes,
  typename: string,
): Promise<void> => {
  const dataResolved = dealTradingDataItem(item, window.watcher);
  const vnode = Object.keys(dataResolved || {})
    .filter((key) => {
      if (dataResolved[key].toString() === '[object Object]') {
        return false;
      }
      return dataResolved[key] !== '';
    })
    .map((key) =>
      h('div', { class: 'trading-data-detail-row' }, [
        h('span', { class: 'label' }, `${key}`),
        h('span', { class: 'value' }, `${dataResolved[key]}`),
      ]),
    );

  return confirmModal(
    `${typename} ${t('detail')}`,
    h(
      'div',
      {
        class: 'trading-data-detail__warp',
      },
      vnode,
    ),
    t('confirm'),
    '',
  );
};

export const useInstruments = (): {
  instruments: Ref<KungfuApi.InstrumentResolved[]>;
  subscribedInstruments: Ref<KungfuApi.InstrumentResolved[]>;
  subscribeAllInstrumentByMdProcessId(
    processId: string,
    processStatus: Pm2ProcessStatusData,
    appStates: Record<string, BrokerStateStatusTypes>,
    mdExtTypeMap: Record<string, InstrumentTypes>,
    instrumentsForSubscribe: KungfuApi.InstrumentResolved[],
  ): void;
  subscribeAllInstrumentByAppStates(
    processStatus: Pm2ProcessStatusData,
    appStates: Record<string, BrokerStateStatusTypes>,
    mdExtTypeMap: Record<string, InstrumentTypes>,
    instrumentsForSubscribe: KungfuApi.InstrumentResolved[],
  ): void;

  searchInstrumentResult: Ref<string | undefined>;
  searchInstrumnetOptions: Ref<{ value: string; label: string }[]>;
  updateSearchInstrumnetOptions: (
    type: 'instrument' | 'instruments',
    value: string | string[],
  ) => Promise<{ value: string; label: string }[]>;
  handleSearchInstrument: (
    value: string,
  ) => Promise<{ value: string; label: string }[]>;
  handleConfirmSearchInstrumentResult: (
    value: string,
    callback?: (value: string) => void,
  ) => void;
} => {
  const { instruments, subscribedInstruments } = storeToRefs(useGlobalStore());

  const subscribeAllInstrumentByMdProcessId = (
    processId: string,
    processStatus: Pm2ProcessStatusData,
    appStates: Record<string, BrokerStateStatusTypes>,
    mdExtTypeMap: Record<string, InstrumentTypes>,
    instrumentsForSubscribe: KungfuApi.InstrumentResolved[],
  ): void => {
    if (isBrokerStateReady(appStates[processId])) {
      if (processStatus[processId] === 'online') {
        if (processId.indexOf('md_') === 0) {
          const mdLocation = getMdTdKfLocationByProcessId(processId);
          if (mdLocation && mdLocation.category === 'md') {
            const sourceId = mdLocation.group;
            const sourceType = mdExtTypeMap[sourceId];
            const ableSubscribedInstrumentTypes =
              AbleSubscribeInstrumentTypesBySourceType[sourceType] || [];

            instrumentsForSubscribe.forEach((item) => {
              if (
                ableSubscribedInstrumentTypes.includes(+item.instrumentType)
              ) {
                kfRequestMarketData(
                  window.watcher,
                  item.exchangeId,
                  item.instrumentId,
                  mdLocation,
                ).catch((err) => console.warn(err.message));
              }
            });
          }
        }
      }
    }
  };

  const subscribeAllInstrumentByAppStates = (
    processStatus: Pm2ProcessStatusData,
    appStates: Record<string, BrokerStateStatusTypes>,
    mdExtTypeMap: Record<string, InstrumentTypes>,
    instrumentsForSubscribe: KungfuApi.InstrumentResolved[],
  ) => {
    Object.keys(appStates || {}).forEach((processId) => {
      subscribeAllInstrumentByMdProcessId(
        processId,
        processStatus,
        appStates,
        mdExtTypeMap,
        instrumentsForSubscribe,
      );
    });
  };

  const searchInstrumentResult = ref<string | undefined>(undefined);
  const searchInstrumnetOptions = ref<{ value: string; label: string }[]>([]);

  const updateSearchInstrumnetOptions = (
    type: 'instrument' | 'instruments',
    value: string | string[],
  ): Promise<{ value: string; label: string }[]> => {
    searchInstrumnetOptions.value = makeSearchOptionFormInstruments(
      type,
      value,
    );
    return Promise.resolve(searchInstrumnetOptions.value);
  };

  const handleSearchInstrument = (
    val: string,
  ): Promise<{ value: string; label: string }[]> => {
    searchInstrumnetOptions.value = instruments.value
      .filter((item) => {
        return !!val && item.id.includes(val);
      })
      .slice(0, 20)
      .map((item) => ({
        value: buildInstrumentSelectOptionValue(item),
        label: buildInstrumentSelectOptionLabel(item),
      }));
    return Promise.resolve(searchInstrumnetOptions.value);
  };

  const handleConfirmSearchInstrumentResult = (
    value: string,
    callback?: (value: string) => void,
  ) => {
    nextTick().then(() => {
      searchInstrumentResult.value = undefined;
    });
    callback && callback(value);
  };

  return {
    instruments,
    subscribedInstruments,
    subscribeAllInstrumentByMdProcessId,
    subscribeAllInstrumentByAppStates,

    searchInstrumentResult,
    searchInstrumnetOptions,
    updateSearchInstrumnetOptions,
    handleSearchInstrument,
    handleConfirmSearchInstrumentResult,
  };
};

export const usePreStartAndQuitApp = (): {
  preStartSystemLoadingData: Record<string, 'loading' | 'done'>;
  preStartSystemLoading: ComputedRef<boolean>;
  preQuitSystemLoadingData: Record<string, 'loading' | 'done' | undefined>;
  preQuitSystemLoading: ComputedRef<boolean>;
  saveBoardsMap: () => Promise<void>;
} => {
  const app = getCurrentInstance();
  const preStartSystemLoadingData = reactive<
    Record<string, 'loading' | 'done'>
  >({
    archive: 'loading',
    watcher: 'loading',
    extraResourcesLoading: 'loading',
  });

  const preQuitSystemLoadingData = reactive<
    Record<string, 'loading' | 'done' | undefined>
  >({
    record: undefined,
    quit: undefined,
  });

  const preStartSystemLoading = computed(() => {
    return (
      Object.values(preStartSystemLoadingData).filter(
        (item: string) => item !== 'done',
      ).length > 0
    );
  });

  const preQuitSystemLoading = computed(() => {
    return (
      Object.values(preQuitSystemLoadingData).filter(
        (item: string | undefined) => item !== undefined,
      ).length > 0
    );
  });

  const startGetWatcherStatus = () => {
    const timer = setInterval(() => {
      if (window.watcher?.isLive()) {
        preStartSystemLoadingData.watcher = 'done';
        clearInterval(timer);
      } else {
        preStartSystemLoadingData.watcher = 'loading';
      }
    }, 500);
  };

  startGetWatcherStatus();

  const saveBoardsMap = (): Promise<void> => {
    const { boardsMap } = storeToRefs(useGlobalStore());
    localStorage.setItem(
      'indexBoardsMap',
      JSON.stringify(boardsMap.value || '{}'),
    );
    return Promise.resolve();
  };

  onMounted(() => {
    if (booleanProcessEnv(process.env.RELOAD_AFTER_CRASHED)) {
      preStartSystemLoadingData.archive = 'done';
      preStartSystemLoadingData.extraResourcesLoading = 'done';
    }

    if (app?.proxy) {
      const subscription = app?.proxy.$globalBus.subscribe(
        (data: KfEvent.KfBusEvent) => {
          if (data.tag === 'processStatus') {
            if (data.name && data.name === 'archive') {
              preStartSystemLoadingData.archive =
                data.status === 'online' ? 'loading' : 'done';
            }

            if (data.name && data.name === 'extraResourcesLoading') {
              preStartSystemLoadingData.extraResourcesLoading =
                data.status === 'online' ? 'done' : 'loading';
            }

            if (data.name === 'system' && data.status === 'waiting restart') {
              preStartSystemLoadingData.archive = 'loading';
              preStartSystemLoadingData.extraResourcesLoading = 'loading';
              startGetWatcherStatus();
            }
          }

          if (data.tag === 'main') {
            switch (data.name) {
              case 'record-before-quit':
                preQuitSystemLoadingData.record = 'loading';
                preQuitTasks([removeNoDefaultStrategyFolders()]).finally(() => {
                  ipcRenderer.send('record-before-quit-done');
                  preQuitSystemLoadingData.record = 'done';
                });
                break;
              case 'clear-process-before-quit-start':
                preQuitSystemLoadingData.quit = 'loading';
                break;
              case 'clear-process-before-quit-end':
                preQuitSystemLoadingData.quit = 'done';
                break;
            }
          }
        },
      );

      onBeforeUnmount(() => {
        subscription.unsubscribe();
      });
    }
  });

  return {
    preStartSystemLoadingData,
    preStartSystemLoading,
    preQuitSystemLoadingData,
    preQuitSystemLoading,
    saveBoardsMap,
  };
};

export const useSubscibeInstrumentAtEntry = (): void => {
  const app = getCurrentInstance();
  const subscribedInstrumentsForPos: Record<string, boolean> = {};

  onMounted(() => {
    if (app?.proxy) {
      const subscription = app.proxy.$tradingDataSubject
        .pipe(throttleTime(3000))
        .subscribe((watcher: KungfuApi.Watcher) => {
          const bigint0 = BigInt(0);
          const positions = watcher.ledger.Position.filter('ledger_category', 0)
            .nofilter('volume', bigint0)
            .list()
            .map(
              (item: KungfuApi.Position): KungfuApi.InstrumentForSub => ({
                uidKey: item.uid_key,
                exchangeId: item.exchange_id,
                instrumentId: item.instrument_id,
                instrumentType: item.instrument_type,
                mdLocation: watcher.getLocation(item.holder_uid),
              }),
            );

          positions.forEach((item) => {
            if (subscribedInstrumentsForPos[item.uidKey]) {
              return;
            }

            const { group } = item.mdLocation;
            const mdLocationResolved: KungfuApi.KfLocation = {
              category: 'md',
              group,
              name: group,
              mode: 'live',
            };

            kfRequestMarketData(
              watcher,
              item.exchangeId,
              item.instrumentId,
              mdLocationResolved,
            ).catch((err) => console.warn(err.message));
            subscribedInstrumentsForPos[item.uidKey] = true;
          });
        });

      onBeforeUnmount(() => {
        subscription.unsubscribe();
      });
    }
  });

  const { appStates, processStatusData } = useProcessStatusDetailData();
  const { mdExtTypeMap } = useExtConfigsRelated();
  const { subscribedInstruments, subscribeAllInstrumentByMdProcessId } =
    useInstruments();
  watch(appStates, (newAppStates, oldAppStates) => {
    Object.keys(newAppStates || {}).forEach((processId: string) => {
      const newState = newAppStates[processId];
      const oldState = oldAppStates[processId];

      if (
        isBrokerStateReady(newState) &&
        !isBrokerStateReady(oldState) &&
        processStatusData.value[processId] === 'online' &&
        processId.includes('md_')
      ) {
        const positions: KungfuApi.InstrumentResolved[] =
          window.watcher.ledger.Position.nofilter('volume', BigInt(0))
            .filter('ledger_category', LedgerCategoryEnum.td)
            .list()
            .map((item: KungfuApi.Position) => ({
              instrumentId: item.instrument_id,
              instrumentName: '',
              exchangeId: item.exchange_id,
              instrumentType: item.instrument_type,
              ukey: item.uid_key,
              id: item.uid_key,
            }));
        subscribeAllInstrumentByMdProcessId(
          processId,
          processStatusData.value,
          appStates.value,
          mdExtTypeMap.value,
          [...subscribedInstruments.value, ...positions],
        );
      }
    });
  });
};

export const getInstrumentByInstrumentPair = (
  instrumentPair: {
    instrument_id: string;
    instrument_type: InstrumentTypeEnum;
    exchange_id: string;
  },
  instruments: KungfuApi.InstrumentResolved[],
): KungfuApi.InstrumentResolved => {
  const { instrument_id, instrument_type, exchange_id } = instrumentPair;
  const ukey = hashInstrumentUKey(instrument_id, exchange_id);
  const targetInstrumnet: KungfuApi.InstrumentResolved | null =
    findTargetFromArray<KungfuApi.InstrumentResolved>(
      instruments,
      'ukey',
      ukey,
    );
  const instrumentName = targetInstrumnet?.instrumentName || '';
  const instrumentType = targetInstrumnet?.instrumentType;
  return {
    exchangeId: exchange_id,
    instrumentId: instrument_id,
    instrumentType: instrumentType || instrument_type,
    instrumentName,
    ukey,
    id: `${instrument_id}_${instrumentName}_${exchange_id}`.toLowerCase(),
  };
};

export const useQuote = (): {
  quotes: Ref<Record<string, KungfuApi.Quote>>;
  getQuoteByInstrument(
    instrument: KungfuApi.InstrumentResolved | undefined,
  ): KungfuApi.Quote | null;
  getLastPricePercent(
    instrument: KungfuApi.InstrumentResolved | undefined,
  ): string;
  getPreClosePrice(
    instrument: KungfuApi.InstrumentResolved | undefined,
  ): string;
} => {
  const quotes = ref<Record<string, KungfuApi.Quote>>({});
  const app = getCurrentInstance();

  onMounted(() => {
    if (app?.proxy) {
      const subscription = app.proxy.$tradingDataSubject.subscribe(
        (watcher: KungfuApi.Watcher) => {
          quotes.value = toRaw({ ...watcher.ledger.Quote });
        },
      );

      onBeforeUnmount(() => {
        subscription.unsubscribe();
      });
    }
  });

  const getQuoteByInstrument = (
    instrument: KungfuApi.InstrumentResolved | undefined,
  ): KungfuApi.Quote | null => {
    if (!instrument) {
      return null;
    }

    const { ukey } = instrument;
    const quote = quotes.value[ukey] as KungfuApi.Quote | undefined;
    return quote || null;
  };

  const getLastPricePercent = (
    instrument: KungfuApi.InstrumentResolved,
  ): string => {
    const quote = getQuoteByInstrument(instrument);

    if (!quote) {
      return '--';
    }

    const { open_price, last_price } = quote;
    if (!open_price || !last_price) {
      return '--';
    }

    const percent = (last_price - open_price) / open_price;
    return Number(percent * 100).toFixed(2) + '%';
  };

  const getPreClosePrice = (
    instrument: KungfuApi.InstrumentResolved,
  ): string => {
    const quote = getQuoteByInstrument(instrument);

    if (!quote) {
      return '--';
    }

    const { pre_close_price } = quote;
    return pre_close_price.toFixed(2);
  };

  return {
    quotes,
    getQuoteByInstrument,
    getLastPricePercent,
    getPreClosePrice,
  };
};

export const useDealInstruments = (): void => {
  const app = getCurrentInstance();
  const dealInstrumentController = ref<boolean>(false);
  const existedInstrumentsLength = ref<number>(0);
  const dealedInstrumentsLength = ref<number>(0);

  onMounted(() => {
    if (app?.proxy) {
      dealInstrumentController.value = true;
      window.workers.dealInstruments.postMessage({
        tag: 'req_instruments',
      });

      const subscription = app.proxy.$tradingDataSubject
        .pipe(throttleTime(5000))
        .subscribe((watcher: KungfuApi.Watcher) => {
          const instruments = watcher.ledger.Instrument.list();
          const instrumentsLength = instruments.length;
          if (!instruments || !instrumentsLength) {
            return;
          }

          if (
            !dealInstrumentController.value &&
            instrumentsLength > dealedInstrumentsLength.value
          ) {
            dealInstrumentController.value = true;
            dealedInstrumentsLength.value = instrumentsLength;
            instruments.forEach((item: KungfuApi.Instrument) => {
              item.ukey = item.uid_key;
            });
            window.workers.dealInstruments.postMessage({
              tag: 'req_dealInstruments',
              instruments: instruments,
            });
          }
        });

      onBeforeUnmount(() => {
        subscription.unsubscribe();
      });
    }
  });

  window.workers.dealInstruments.onmessage = (event: {
    data: { tag: string; instruments: KungfuApi.InstrumentResolved[] };
  }) => {
    const { instruments } = event.data || {};

    console.log('DealInstruments onmessage', instruments.length);
    dealInstrumentController.value = false;
    if (instruments.length) {
      existedInstrumentsLength.value = instruments.length || 0; //refresh old instruments
      useGlobalStore().setInstruments(instruments);
    }
  };
};

export const useProcessStatusDetailData = (): {
  processStatusData: Ref<Pm2ProcessStatusData>;
  processStatusDetailData: Ref<Pm2ProcessStatusDetailData>;
  appStates: Ref<Record<string, BrokerStateStatusTypes>>;
  getProcessStatusName(
    kfConfig: KungfuApi.KfLocation,
  ): ProcessStatusTypes | undefined;
  getStrategyStatusName(
    kfConfig: KungfuApi.KfLocation,
  ): ProcessStatusTypes | undefined;
} => {
  const allProcessStatusData = reactive<{
    processStatusData: Pm2ProcessStatusData;
    processStatusDetailData: Pm2ProcessStatusDetailData;
    appStates: Record<string, BrokerStateStatusTypes>;
    strategyStates: Record<string, KungfuApi.StrategyStateData>;
  }>({
    processStatusData: {},
    processStatusDetailData: {},
    appStates: {},
    strategyStates: {},
  });

  onMounted(() => {
    const {
      processStatusData,
      processStatusWithDetail,
      appStates,
      strategyStates,
    } = storeToRefs(useGlobalStore());
    allProcessStatusData.processStatusData =
      processStatusData as unknown as Pm2ProcessStatusData;
    allProcessStatusData.processStatusDetailData =
      processStatusWithDetail as unknown as Pm2ProcessStatusDetailData;
    allProcessStatusData.appStates = appStates as unknown as Record<
      string,
      BrokerStateStatusTypes
    >;
    allProcessStatusData.strategyStates = strategyStates as unknown as Record<
      string,
      KungfuApi.StrategyStateData
    >;
  });

  const getProcessStatusName = (kfConfig: KungfuApi.KfLocation) => {
    return getAppStateStatusName(
      kfConfig,
      allProcessStatusData.processStatusData,
      allProcessStatusData.appStates,
    );
  };

  const getStrategyStatusName = (kfConfig: KungfuApi.KfLocation) => {
    return getStrategyStateStatusName(
      kfConfig,
      allProcessStatusData.processStatusData,
      allProcessStatusData.strategyStates,
    );
  };

  const { processStatusData, processStatusDetailData, appStates } =
    toRefs(allProcessStatusData);

  return {
    processStatusData,
    processStatusDetailData,
    appStates,
    getProcessStatusName,
    getStrategyStatusName,
  };
};

export const useExtConfigsRelated = (): {
  extConfigs: Ref<KungfuApi.KfExtConfigs>;
  uiExtConfigs: Ref<KungfuApi.KfUIExtConfigs>;
  tdExtTypeMap: ComputedRef<Record<string, InstrumentTypes>>;
  mdExtTypeMap: ComputedRef<Record<string, InstrumentTypes>>;
  strategyExtTypeMap: ComputedRef<Record<string, StrategyExtTypes>>;
} => {
  const { extConfigs, uiExtConfigs } = storeToRefs(useGlobalStore());
  const tdExtTypeMap = computed(
    () =>
      buildExtTypeMap(extConfigs.value, 'td') as Record<
        string,
        InstrumentTypes
      >,
  );
  const mdExtTypeMap = computed(
    () =>
      buildExtTypeMap(extConfigs.value, 'md') as Record<
        string,
        InstrumentTypes
      >,
  );

  const strategyExtTypeMap = computed(
    () =>
      buildExtTypeMap(extConfigs.value, 'strategy') as Record<
        string,
        StrategyExtTypes
      >,
  );

  return {
    extConfigs,
    uiExtConfigs,
    tdExtTypeMap,
    mdExtTypeMap,
    strategyExtTypeMap,
  };
};

export const useCurrentGlobalKfLocation = (
  watcher: KungfuApi.Watcher | null,
): {
  currentGlobalKfLocation: Ref<
    KungfuApi.KfLocation | KungfuApi.KfConfig | null
  >;
  currentCategoryData: ComputedRef<KungfuApi.KfTradeValueCommonData | null>;
  currentUID: ComputedRef<string>;
  setCurrentGlobalKfLocation(
    kfConfig:
      | KungfuApi.KfLocation
      | KungfuApi.KfConfig
      | KungfuApi.KfExtraLocation,
  ): void;
  dealRowClassName(
    kfConfig:
      | KungfuApi.KfLocation
      | KungfuApi.KfConfig
      | KungfuApi.KfExtraLocation,
  ): string;
  customRow(
    kfConfig:
      | KungfuApi.KfLocation
      | KungfuApi.KfConfig
      | KungfuApi.KfExtraLocation,
  ): {
    onClick(): void;
  };
  getCurrentGlobalKfLocationId(
    kfConfig: KungfuApi.KfLocation | KungfuApi.KfConfig | null,
  ): string;
} => {
  const { currentGlobalKfLocation } = storeToRefs(useGlobalStore());

  const setCurrentGlobalKfLocation = (
    kfLocation:
      | KungfuApi.KfLocation
      | KungfuApi.KfConfig
      | KungfuApi.KfExtraLocation,
  ) => {
    useGlobalStore().setCurrentGlobalKfLocation(kfLocation);
  };

  const dealRowClassName = (
    record:
      | KungfuApi.KfLocation
      | KungfuApi.KfConfig
      | KungfuApi.KfExtraLocation,
  ): string => {
    if (currentGlobalKfLocation.value === null) return '';

    if (
      getIdByKfLocation(record) ===
      getIdByKfLocation(currentGlobalKfLocation.value)
    ) {
      return 'current-global-kfLocation';
    }

    return '';
  };

  const customRow = (
    record:
      | KungfuApi.KfLocation
      | KungfuApi.KfConfig
      | KungfuApi.KfExtraLocation,
  ) => {
    return {
      onClick: () => {
        setCurrentGlobalKfLocation(record);
      },
    };
  };

  const currentCategoryData = computed(() => {
    if (!currentGlobalKfLocation.value) {
      return null;
    }

    const extraCategory: Record<string, KungfuApi.KfTradeValueCommonData> =
      globalThis.HookKeeper.getHooks().dealTradingData.getCategoryMap();
    return dealCategory(currentGlobalKfLocation.value?.category, extraCategory);
  });

  const currentUID = computed(() => {
    if (!watcher) {
      return '';
    }

    if (!currentGlobalKfLocation.value) {
      return '';
    }

    return watcher.getLocationUID(currentGlobalKfLocation.value);
  });

  const getCurrentGlobalKfLocationId = (
    kfConfig: KungfuApi.KfLocation | KungfuApi.KfConfig | null,
  ): string => {
    if (!kfConfig) {
      return '';
    }

    return getIdByKfLocation(kfConfig) || '';
  };

  return {
    currentGlobalKfLocation,
    currentCategoryData,
    currentUID,
    setCurrentGlobalKfLocation,
    dealRowClassName,
    customRow,
    getCurrentGlobalKfLocationId,
  };
};

export const useAllKfConfigData = (): Record<
  KfCategoryTypes,
  KungfuApi.KfLocation[]
> => {
  const allKfConfigData: Record<KfCategoryTypes, KungfuApi.KfLocation[]> =
    reactive({
      system: ref<(KungfuApi.KfConfig | KungfuApi.KfExtraLocation)[]>([
        ...(process.env.NODE_ENV === 'development'
          ? [
              {
                location_uid: 0,
                category: 'system',
                group: 'service',
                name: 'archive',
                mode: 'live',
                value: '',
              },
            ]
          : []),
        {
          location_uid: 0,
          category: 'system',
          group: 'master',
          name: 'master',
          mode: 'live',
          value: '',
        },
        {
          location_uid: 0,
          category: 'system',
          group: 'service',
          name: 'cached',
          mode: 'live',
          value: '',
        },
        {
          location_uid: 0,
          category: 'system',
          group: 'service',
          name: 'ledger',
          mode: 'live',
          value: '',
        },
      ]),

      daemon: [],
      md: [],
      td: [],
      strategy: [],
    });

  onMounted(() => {
    const { mdList, tdList, strategyList } = storeToRefs(useGlobalStore());

    allKfConfigData.md = mdList as unknown as KungfuApi.KfConfig[];
    allKfConfigData.td = tdList as unknown as KungfuApi.KfConfig[];
    allKfConfigData.strategy = strategyList as unknown as KungfuApi.KfConfig[];

    getAvailDaemonList().then((daemonList) => {
      allKfConfigData.daemon = daemonList;
    });
  });

  return allKfConfigData;
};

export const useTdGroups = (): Ref<KungfuApi.KfExtraLocation[]> => {
  const { tdGroupList } = storeToRefs(useGlobalStore());
  return tdGroupList;
};

export const useAssets = (): {
  assets: Ref<Record<string, KungfuApi.Asset>>;
  getAssetsByKfConfig(
    kfLocation: KungfuApi.KfLocation | KungfuApi.KfConfig,
  ): KungfuApi.Asset;
  getAssetsByTdGroup(tdGroup: KungfuApi.KfExtraLocation): KungfuApi.Asset;
} => {
  const { assets } = storeToRefs(useGlobalStore());

  const getAssetsByKfConfig = (
    kfConfig: KungfuApi.KfLocation | KungfuApi.KfConfig,
  ): KungfuApi.Asset => {
    const processId = getProcessIdByKfLocation(kfConfig);
    return assets.value[processId] || ({} as KungfuApi.Asset);
  };

  const getAssetsByTdGroup = (
    tdGroup: KungfuApi.KfExtraLocation,
  ): KungfuApi.Asset => {
    const children = (tdGroup.children || []) as KungfuApi.KfConfig[];
    const assetsList = children
      .map((item) => getAssetsByKfConfig(item))
      .filter((item) => Object.keys(item).length);

    return assetsList.reduce((allAssets, asset) => {
      return {
        ...allAssets,
        unrealized_pnl: (allAssets.unrealized_pnl || 0) + asset.unrealized_pnl,
        market_value: (allAssets.market_value || 0) + asset.market_value,
        margin: (allAssets.margin || 0) + asset.margin,
        avail: (allAssets.avail || 0) + asset.avail,
      };
    }, {} as KungfuApi.Asset);
  };

  return {
    assets,
    getAssetsByKfConfig,
    getAssetsByTdGroup,
  };
};

export const useAssetMargins = () => {
  const app = getCurrentInstance();
  const assetMagins = ref<Record<string, KungfuApi.AssetMargin>>({});

  const getAssetMarginsByKfConfig = (
    kfConfig: KungfuApi.KfLocation | KungfuApi.KfConfig,
  ): KungfuApi.AssetMargin => {
    const processId = getProcessIdByKfLocation(kfConfig);
    return assetMagins.value[processId] || ({} as KungfuApi.AssetMargin);
  };

  const getAssetMarginsByTdGroup = (
    tdGroup: KungfuApi.KfExtraLocation,
  ): KungfuApi.AssetMargin => {
    const children = (tdGroup.children || []) as KungfuApi.KfConfig[];
    const assetMarginsList = children
      .map((item) => getAssetMarginsByKfConfig(item))
      .filter((item) => Object.keys(item).length);

    return assetMarginsList.reduce((allAssetMargins, assetMagin) => {
      return {
        ...allAssetMargins,
        margin: (allAssetMargins.margin || 0) + assetMagin.margin,
        avail_margin:
          (allAssetMargins.avail_margin || 0) + assetMagin.avail_margin,
        market_value: (allAssetMargins.cash_debt || 0) + assetMagin.cash_debt,
        avail: (allAssetMargins.total_asset || 0) + assetMagin.total_asset,
      };
    }, {} as KungfuApi.AssetMargin);
  };

  onMounted(() => {
    if (app?.proxy) {
      const subscription = app.proxy.$tradingDataSubject.subscribe(
        (watcher: KungfuApi.Watcher) => {
          assetMagins.value = dealAssetsByHolderUID<KungfuApi.AssetMargin>(
            watcher,
            watcher.ledger.AssetMargin,
          );
        },
      );

      onBeforeUnmount(() => {
        subscription.unsubscribe();
      });
    }
  });

  return {
    assetMagins,
    getAssetMarginsByKfConfig,
    getAssetMarginsByTdGroup,
  };
};

export const playSound = (): void => {
  const soundPath = path.join(
    `${path.join(KUNGFU_RESOURCES_DIR, 'music/ding.mp3')}`,
  );
  const { globalSetting } = storeToRefs(useGlobalStore());
  if (globalSetting.value?.trade?.sound) {
    sound.play(soundPath);
  }
};

export const useCurrentPositionList = (
  app: ComponentInternalInstance | null,
) => {
  const { currentGlobalKfLocation } = useCurrentGlobalKfLocation(
    window.watcher,
  );
  const currentPositionList = ref<KungfuApi.Position[]>([]);

  onMounted(() => {
    if (app?.proxy) {
      const subscription = app.proxy.$tradingDataSubject.subscribe(
        (watcher: KungfuApi.Watcher) => {
          if (currentGlobalKfLocation.value === null) {
            return;
          }

          const positions =
            globalThis.HookKeeper.getHooks().dealTradingData.trigger(
              window.watcher,
              currentGlobalKfLocation.value,
              watcher.ledger.Position,
              'position',
            ) as KungfuApi.Position[];

          currentPositionList.value = toRaw(
            positions.reverse().map((item) => dealPosition(watcher, item)),
          );
        },
      );

      onBeforeUnmount(() => {
        subscription.unsubscribe();
      });
    }
  });

  return {
    currentPositionList,
  };
};

export const useMakeOrderInfo = (
  app: ComponentInternalInstance | null,
  formState: Ref<Record<string, KungfuApi.KfConfigValue>>,
) => {
  const { currentGlobalKfLocation } = useCurrentGlobalKfLocation(
    window.watcher,
  );
  const { currentPositionList } = useCurrentPositionList(app);

  const { getAssetsByKfConfig } = useAssets();

  const instrumentResolved = computed(() => {
    const { instrument } = formState.value;
    return instrument
      ? transformSearchInstrumentResultToInstrument(instrument)
      : null;
  });

  const shotable = (instrumentType: InstrumentTypeEnum): boolean => {
    return instrumentType
      ? ShotableInstrumentTypes.includes(instrumentType)
      : false;
  };

  const isCurrentCategoryIsTd = computed(
    () => currentGlobalKfLocation.value?.category === 'td',
  );

  const isAccountOrInstrumentConfirmed = computed(() => {
    if (formState.value?.side === SideEnum.Buy) {
      return isCurrentCategoryIsTd.value ? true : !!formState.value.account_id;
    } else if (formState.value.side === SideEnum.Sell) {
      return isCurrentCategoryIsTd.value
        ? !!formState.value.instrument
        : formState.value.account_id && formState.value.instrument;
    }
    return false;
  });

  const showAmountOrPosition = computed(() => {
    const { offset } = formState.value;

    return offset === OffsetEnum.Open ? 'amount' : 'position';
  });

  const currentPosition = computed(() => {
    if (!currentPositionList.value.length || !instrumentResolved.value)
      return null;

    const { exchangeId, instrumentId, instrumentType } =
      instrumentResolved.value;
    const targetPositionList: KungfuApi.Position[] =
      currentPositionList.value.filter(
        (position) =>
          position.exchange_id === exchangeId &&
          position.instrument_id === instrumentId &&
          position.instrument_type === instrumentType,
      );

    if (targetPositionList && targetPositionList.length) {
      const { side, offset } = formState.value;

      const targetPositionWithLongDirection = targetPositionList.filter(
        (item) => item.direction === DirectionEnum.Long,
      )[0];
      const targetPositionWithShortDirection = targetPositionList.filter(
        (item) => item.direction === DirectionEnum.Short,
      )[0];

      if (side === SideEnum.Buy) {
        if (offset === OffsetEnum.Open) {
          return targetPositionWithLongDirection;
        } else {
          return targetPositionWithShortDirection;
        }
      } else if (side === SideEnum.Sell) {
        if (offset === OffsetEnum.Open) {
          return targetPositionWithShortDirection;
        } else {
          return targetPositionWithLongDirection;
        }
      }
    }

    return null;
  });

  const currentAvailMoney = computed(() => {
    if (!currentGlobalKfLocation.value) return '--';
    if (!formState.value.account_id) {
      return '--';
    }

    const { source, id } = (
      formState.value.account_id || ''
    ).parseSourceAccountId();
    const tdLocation = isCurrentCategoryIsTd.value
      ? currentGlobalKfLocation.value
      : { category: 'td', group: source, name: id, mode: 'live' };

    const avail = getAssetsByKfConfig(tdLocation).avail;

    return dealKfPrice(avail);
  });

  const currentAvailPosVolume = computed(() => {
    if (!instrumentResolved.value) return '--';

    const { instrumentType } = instrumentResolved.value;
    const { offset } = formState.value;

    if (currentPosition.value) {
      const { yesterday_volume, volume } = currentPosition.value;

      if (shotable(instrumentType)) {
        if (offset === OffsetEnum.CloseYest) {
          return dealKfNumber(yesterday_volume) + '';
        } else if (offset === OffsetEnum.CloseToday) {
          return dealKfNumber(volume - yesterday_volume) + '';
        } else {
          return dealKfNumber(volume) + '';
        }
      } else {
        return dealKfNumber(yesterday_volume) + '';
      }
    }

    return '0';
  });

  function getFutureInstrumentTradeAmount(
    currentPrice: number,
    volume: number,
    instrument,
    direction: DirectionEnum,
  ): number | null {
    if (!instrument) return null;

    const { exchangeId, instrumentId } = instrument;
    const instrumentKey = hashInstrumentUKey(instrumentId, exchangeId);
    const { contract_multiplier, long_margin_ratio, short_margin_ratio } =
      window.watcher.ledger.Instrument[instrumentKey] as KungfuApi.Instrument;

    if (direction === DirectionEnum.Long) {
      return currentPrice * volume * contract_multiplier * long_margin_ratio;
    } else if (direction === DirectionEnum.Short) {
      return currentPrice * volume * contract_multiplier * short_margin_ratio;
    }

    return null;
  }

  function dealTradeAmount(preNumber: number | null) {
    return !Number(preNumber) ? '--' : dealKfPrice(preNumber);
  }

  function getTradeAmount(
    currentPrice: number,
    volume: number,
    currentInstrument?: KungfuApi.InstrumentResolved,
    currentPosition?: KungfuApi.Position,
  ): string | null {
    const instrumentType = currentInstrument?.instrumentType;

    if (instrumentType) {
      if (instrumentType === InstrumentTypeEnum.future) {
        const instrumentTradeAmount = getFutureInstrumentTradeAmount(
          currentPrice,
          volume,
          currentInstrument,
          currentPosition?.direction,
        );
        return dealTradeAmount(instrumentTradeAmount);
      } else if (instrumentType === InstrumentTypeEnum.stock) {
        return dealTradeAmount(currentPrice * volume);
      }
    } else {
      return dealTradeAmount(currentPrice * volume);
    }

    return null;
  }

  const currentPrice = computed(() => {
    const { price_type, limit_price } = formState.value;

    if (price_type === PriceTypeEnum.Limit) {
      return limit_price;
    } else if (price_type === PriceTypeEnum.Market) {
      return currentPosition.value?.last_price;
    }

    return null;
  });

  const currentTradeAmount = computed(() => {
    const { volume, side, account_id } = formState.value;

    if (side === SideEnum.Buy) {
      return getTradeAmount(currentPrice.value || 0, volume);
    } else if (side === SideEnum.Sell) {
      if (
        instrumentResolved.value &&
        (currentGlobalKfLocation.value?.category === 'td' || account_id)
      ) {
        return getTradeAmount(
          currentPrice.value || 0,
          volume,
          instrumentResolved.value.instrumentType,
        );
      }
    }

    return '--';
  });

  const currentResidueMoney = computed(() => {
    const { side } = formState.value;
    if (currentAvailMoney.value !== '--') {
      if (currentTradeAmount.value !== '--') {
        if (side === SideEnum.Buy) {
          return dealKfPrice(
            Number(currentAvailMoney.value) - Number(currentTradeAmount.value),
          );
        } else if (side === SideEnum.Sell) {
          return dealKfPrice(
            Number(currentAvailMoney.value) + Number(currentTradeAmount.value),
          );
        }

        return '--';
      } else {
        return currentAvailMoney.value;
      }
    } else {
      return '--';
    }
  });

  const currentResiduePosVolume = computed(() => {
    const { volume, offset } = formState.value;
    if (currentAvailPosVolume.value !== '--') {
      if (volume && volume > 0) {
        if (offset === OffsetEnum.Open) {
          return dealKfNumber(
            Number(currentAvailPosVolume.value) + Number(volume),
          );
        } else {
          return dealKfNumber(
            Number(currentAvailPosVolume.value) - Number(volume),
          );
        }
      } else {
        return currentAvailPosVolume.value;
      }
    } else {
      return '--';
    }
  });

  return {
    showAmountOrPosition,
    isAccountOrInstrumentConfirmed,
    instrumentResolved,
    currentPosition,
    currentAvailMoney,
    currentAvailPosVolume,
    currentPrice,
    currentTradeAmount,
    currentResidueMoney,
    currentResiduePosVolume,
  };
};

export const useTradeLimit = () => {
  const store = useGlobalStore();
  const app = getCurrentInstance();
  const { globalSetting } = storeToRefs(store);
  type LimitRuleType = {
    instrument: string;
    value: Record<OrderInputKeyEnum, number>;
  };
  type LimitRulesMapType = Record<string, LimitRuleType>;
  const limitRulesMapRef = ref<LimitRulesMapType>({});

  const setLimitRulesMap = () => {
    limitRulesMapRef.value = (
      (globalSetting?.value?.trade?.limit || []) as KungfuApi.TradeLimitItem[]
    ).reduce((map, item) => {
      const { instrument, orderInputKey, limitValue } = item;
      if (map[instrument]?.value) {
        const oldValue = map[instrument].value[orderInputKey]
          ? map[instrument].value[orderInputKey]
          : Infinity;
        map[instrument].value[orderInputKey] = Math.min(limitValue, oldValue);
      } else {
        map[instrument] = {
          instrument,
          value: {
            [orderInputKey]: limitValue,
          } as LimitRuleType['value'],
        };
      }

      return map;
    }, {} as LimitRulesMapType);
  };

  const createValidatorByLimitRule = (
    limitRule: LimitRuleType,
    orderInputKey: OrderInputKeyEnum,
  ) => {
    const orderInputKeyName = OrderInputKeySetting[orderInputKey].name;
    return function (_rule: RuleObject, value: string | number) {
      if (Number.isNaN(+value))
        return Promise.reject(new Error(t('blockTradeConfig.only_number')));
      value = Number(value);

      if (value < 0) {
        return Promise.reject(new Error(t('validate.no_negative_number')));
      }

      const limitValue = limitRule?.value?.[orderInputKey];

      if (limitValue !== undefined) {
        if (limitValue < value) {
          return Promise.reject(
            new Error(
              t('tradeConfig.greater_than_limit_value', {
                key: orderInputKeyName,
                value: limitValue,
              }),
            ),
          );
        }
      }

      return Promise.resolve();
    };
  };

  const getValidatorByOrderInputKey = (
    orderInputKey: OrderInputKeyEnum,
    instrument: string,
  ) => {
    const currentLimitRule = limitRulesMapRef.value[instrument];

    return createValidatorByLimitRule(currentLimitRule, orderInputKey);
  };

  onMounted(() => {
    setLimitRulesMap();

    if (app?.proxy) {
      const subscription = app.proxy.$globalBus.subscribe(
        (data: KfEvent.KfBusEvent) => {
<<<<<<< HEAD
          if (data.tag === 'open:globalSetting') {
=======
          if (data.tag === 'saved:globalSetting') {
>>>>>>> 66ca1822
            setLimitRulesMap();
          }
        },
      );

      onBeforeUnmount(() => {
        subscription.unsubscribe();
      });
    }
  });

  return {
    getValidatorByOrderInputKey,
  };
};<|MERGE_RESOLUTION|>--- conflicted
+++ resolved
@@ -1818,11 +1818,7 @@
     if (app?.proxy) {
       const subscription = app.proxy.$globalBus.subscribe(
         (data: KfEvent.KfBusEvent) => {
-<<<<<<< HEAD
-          if (data.tag === 'open:globalSetting') {
-=======
           if (data.tag === 'saved:globalSetting') {
->>>>>>> 66ca1822
             setLimitRulesMap();
           }
         },
