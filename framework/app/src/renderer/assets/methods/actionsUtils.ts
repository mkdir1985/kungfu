--- conflicted
+++ resolved
@@ -77,46 +77,10 @@
 const { t } = VueI18n.global;
 const { success, error } = messagePrompt();
 
-<<<<<<< HEAD
 const soundPath = path.join(
   `${path.join(KUNGFU_RESOURCES_DIR, 'music/ding.mp3')}`,
 );
 
-export const ensureRemoveLocation = (
-  kfLocation: KungfuApi.KfLocation | KungfuApi.KfConfig,
-): Promise<void> => {
-  const categoryName = getKfCategoryData(kfLocation.category).name;
-  const id = getIdByKfLocation(kfLocation);
-  return new Promise((resolve, reject) => {
-    Modal.confirm({
-      title: `${t('delete')}${categoryName} ${id}`,
-      content: t('delete_category', {
-        category: `${categoryName} ${id}`,
-        categoryName: categoryName,
-      }),
-      okText: t('confirm'),
-      cancelText: t('cancel'),
-      onOk() {
-        return deleteAllByKfLocation(kfLocation)
-          .then(() => {
-            success();
-          })
-          .then(() => {
-            resolve();
-          })
-          .catch((err) => {
-            error(err.message || t('operation_failed'));
-          });
-      },
-      onCancel() {
-        reject(new Error('Ensure remove location cancel'));
-      },
-    });
-  });
-};
-
-=======
->>>>>>> 8b520e57
 export const handleSwitchProcessStatus = (
   checked: boolean,
   mouseEvent: MouseEvent,
