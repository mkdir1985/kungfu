<template>
  <div class="coder-content">
    <a-layout>
      <a-layout>
        <a-layout-content>
          <slot></slot>
        </a-layout-content>
      </a-layout>
      <a-layout>
        <div class="footer">
          <a-dropdown :trigger="['click']">
            <a-button class="ant-dropdown-link">
              {{ defaultValue }}
            </a-button>
            <template #overlay>
              <a-menu>
                <a-sub-menu
                  v-for="item in options"
                  :key="item.key"
                  :title="item.name"
                >
                  <a-menu-item
                    v-for="size in sizeOptions"
                    @click="handleClick(item, size)"
                  >
                    {{ size.name }}
                  </a-menu-item>
                </a-sub-menu>
              </a-menu>
            </template>
          </a-dropdown>
        </div>
      </a-layout>
    </a-layout>
  </div>
</template>

<script setup lang="ts">
import {
  CodeTabSetting,
  CodeSizeSetting,
} from '@kungfu-trader/kungfu-js-api/config/tradingConfig';
import {
  SpaceTabSettingEnum,
  SpaceSizeSettingEnum,
} from '@kungfu-trader/kungfu-js-api/typings/enums';
import { deepClone } from '@kungfu-trader/kungfu-js-api/utils/busiUtils';
import { storeToRefs } from 'pinia';
import { ref, toRaw, watch } from 'vue';
import { useCodeStore } from '../store/codeStore';

interface indent {
  name: string;
  key: string;
}
const store = useCodeStore();
const { globallSetting } = storeToRefs(store);
const indentUsingSpace: string =
  CodeTabSetting[SpaceTabSettingEnum.SPACES].name;
const indentUsingTab: string = CodeTabSetting[SpaceTabSettingEnum.TABS].name;
const sizeUsingTwo: string =
  CodeSizeSetting[SpaceSizeSettingEnum.TWOINDENT].name;
const sizeUsingFour: string =
  CodeSizeSetting[SpaceSizeSettingEnum.FOURINDENT].name;
const defaultValue = ref<string>(`${indentUsingSpace}: ${sizeUsingTwo}`);
watch(globallSetting.value, (newSetting) => {
  defaultValue.value = `${
    newSetting?.code?.tabSpaceType
      ? CodeTabSetting[newSetting?.code?.tabSpaceType]?.name
      : indentUsingSpace
  }: ${
    newSetting?.code?.tabSpaceSize
      ? CodeSizeSetting[newSetting?.code?.tabSpaceSize]?.name
      : sizeUsingFour
  }`;
});

const options = ref<Array<indent>>([
  {
    name: indentUsingSpace,
    key: indentUsingSpace,
  },
  {
    name: indentUsingTab,
    key: indentUsingTab,
  },
]);
const sizeOptions = ref<Array<indent>>([
  {
    name: sizeUsingTwo,
    key: sizeUsingTwo,
  },
  {
    name: sizeUsingFour,
    key: sizeUsingFour,
  },
]);

function handleSpaceType(type: string): string {
  let handledType = '';
  switch (type) {
    case indentUsingSpace:
      handledType = SpaceTabSettingEnum.SPACES;
      break;
    case indentUsingTab:
      handledType = SpaceTabSettingEnum.TABS;
      break;
  }
  return handledType;
}

function handleSpaceSize(type: string): string {
  let handledSize = '';
  switch (type) {
    case sizeUsingTwo:
      handledSize = SpaceSizeSettingEnum.TWOINDENT;
      break;
    case sizeUsingFour:
      handledSize = SpaceSizeSettingEnum.FOURINDENT;
      break;
  }
  return handledSize;
}

function handleClick(type: indent, size: indent) {
  let setting: Record<string, Record<string, KungfuApi.KfConfigValue>>;
  if (globallSetting.value != {} && globallSetting.value.code) {
    setting = deepClone(toRaw(globallSetting.value));
  } else {
    setting = {
      code: {
<<<<<<< HEAD
        tabSpaceType: SpaceTabSettingEnum.SPACES,
        tabSpaceSize: SpaceSizeSettingEnum.TWOINDENT,
      },
    };
  }
=======
        tabSpaceType: 'a',
        tabSpaceSize: 'a',
      },
    };
  }
  console.log(setting);

>>>>>>> 497b7e84
  setting.code.tabSpaceType =
    handleSpaceType(type.key) || SpaceTabSettingEnum.SPACES;
  setting.code.tabSpaceSize =
    handleSpaceSize(size.key) || SpaceSizeSettingEnum.TWOINDENT;
  store.setGlobalSetting(setting);
}
</script>

<style lang="less">
.coder-content {
  width: 100%;
  height: 100%;
  .footer {
    width: 100%;
    height: 100%;
    display: flex;
    align-items: center;
    justify-content: flex-end;
    .ant-dropdown-link {
      border: none;
    }
  }
}
</style><|MERGE_RESOLUTION|>--- conflicted
+++ resolved
@@ -129,21 +129,11 @@
   } else {
     setting = {
       code: {
-<<<<<<< HEAD
-        tabSpaceType: SpaceTabSettingEnum.SPACES,
-        tabSpaceSize: SpaceSizeSettingEnum.TWOINDENT,
+        tabSpaceType: '',
+        tabSpaceSize: '',
       },
     };
   }
-=======
-        tabSpaceType: 'a',
-        tabSpaceSize: 'a',
-      },
-    };
-  }
-  console.log(setting);
-
->>>>>>> 497b7e84
   setting.code.tabSpaceType =
     handleSpaceType(type.key) || SpaceTabSettingEnum.SPACES;
   setting.code.tabSpaceSize =
