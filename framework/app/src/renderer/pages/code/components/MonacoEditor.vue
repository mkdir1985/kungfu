<template>
  <div class="code-editor">
    <div id="editor-content" v-if="file !== null && !file.isDir"></div>
    <i class="iconfont tr-logo" v-else></i>
  </div>
</template>
<script setup lang="ts">
import { findTargetFromArray } from '@kungfu-trader/kungfu-js-api/utils/busiUtils';
import * as monaco from 'monaco-editor/esm/vs/editor/editor.main.js';
import { storeToRefs } from 'pinia';
import { computed, nextTick, reactive, watch } from 'vue';
import languageJSON from '../config/iconFileConfig.json';
import themeData from '../config/Monocai.json';
import {
  keywordsList,
  kungfuFunctions,
  kungfuProperties,
  kungfuKeywords,
  pythonKeywords,
} from '../hint/monaco.python.hint';
import { useCodeStore } from '../store/codeStore';
import { getCodeText } from '@kungfu-trader/kungfu-js-api/utils/fileUtils';
import path from 'path';
import fse from 'fs-extra';

monaco.editor.defineTheme('monokai', themeData);
monaco.editor.setTheme('monokai');

monaco.languages.registerCompletionItemProvider('python', {
  provideCompletionItems: pythonProvideCompletionItems,
});

// currentFile
<<<<<<< HEAD
const { currentFile, fileTree, globallSetting } = storeToRefs(store)
const code = computed(() => globallSetting['code'])


let handleEditor: monaco.editor.IDiffNavigator = reactive({})
let file: Code.FileProps = reactive({})

=======
const { currentFile, fileTree, kfConfig } = storeToRefs(useCodeStore());
const code = computed(() => kfConfig['code']);
>>>>>>> bfc1ed64

let handleEditor: monaco.editor.IDiffNavigator = reactive({});
let file: Code.FileProps = reactive({});

watch(code, (spaceTabSetting) => {
  updateSpaceTab(spaceTabSetting || {});
});

// 监听文件树变化
watch(fileTree, (newTree, oldTree) => {
  let newRootPath = findTargetFromArray<Code.FileData>(
    Object.values(newTree),
    'root',
    true,
  )!.filePath;

  let oldRootPath = '';
  if (oldTree[0] && oldTree[0].id) {
    oldRootPath = findTargetFromArray<Code.FileData>(
      Object.values(oldTree),
      'root',
      true,
    )!.filePath;
  }
  if (newRootPath !== oldRootPath) {
    file = {};
    handleEditor = null;
  }
});

// 监听当前文件状态
watch(currentFile, async (newFile: Code.FileProps) => {
  const filePath: string = newFile.filePath || '';

  if (currentFile.value.isDir) return;
  clearState();
  file = newFile;
  const codeText: string = await getCodeText(filePath);
  await nextTick();
  handleEditor = buildEditor(handleEditor, file, codeText);
  await nextTick();
  // updateSpaceTab(code.value);
  bindBlur(handleEditor, file);
});

function bindBlur(editor, file) {
  editor !== null &&
    editor.onDidBlurEditorText(() => {
      curWriteFile(editor, file);
    });
}

function curWriteFile(editor, file) {
  const value = editor.getValue();
  let curPath: string = path.normalize(file.filePath);
  fse.outputFile(curPath, value);
}

// 创建代码编辑器
function createEditor(file: Code.FileProps, codeText: string): monaco.editor {
  if (document.getElementById('editor-content')) {
    (document.getElementById('editor-content') as any).innerHTML = '';
    let fileLanguage: string = 'plaintext';
    if (file) {
      fileLanguage = file.ext ? languageJSON[file.ext] : 'plaintext';
    }
    const editor: monaco.editor = monaco.editor.create(
      document.getElementById('editor-content'),
      {
        value: codeText,
        language: fileLanguage,

        autoIndent: 'full',
        formatOnPaste: true,
        formatOnType: true,

        fontSize: 14,
        automaticLayout: true,
      },
    );
    return editor;
  }
  return null;
}

// 更新代码编辑器
function updateEditor(
  editor: monaco.editor,
  file: Code.FileProps,
  codeText: string,
): monaco.editor {
  editor.updateOptions({ value: codeText });
  const fileLanguage = file.ext
    ? languageJSON[file.ext] || 'plaintext'
    : 'plaintext';
  handleEditor.setModelLanguage(editor.getModel(), fileLanguage);
  return editor;
}

// 构建代码编辑器
function buildEditor(
  editor: monaco.editor,
  file: Code.FileProps,
  codeText: string,
) {
  if (!editor) {
    return createEditor(file, codeText);
  } else {
    return updateEditor(handleEditor, file, codeText);
  }
}

// 更新缩进设置
function updateSpaceTab(spaceTabSetting: Code.ICodeSetting) {
  const type: string = spaceTabSetting
    ? spaceTabSetting.tabSpaceType || 'spaces'
    : 'spaces';

  if (handleEditor) {
    const model = handleEditor.getModel();
    if (type.toLowerCase() === 'spaces') {
      model.updateOptions({
        insertSpaces: true,
        indentSize: spaceTabSetting.tabSpaceSize,
        tabSize: spaceTabSetting.tabSpaceSize,
      });
    } else if (type.toLowerCase() === 'tabs') {
      model.updateOptions({
        insertSpaces: false,
        indentSize: spaceTabSetting.tabSpaceSize,
        tabSize: spaceTabSetting.tabSpaceSize,
      });
    }
  }
}

// 使用完成销毁实例
function clearState(): void {
  handleEditor && handleEditor.dispose();
  handleEditor = null;
  file = {};
}

function pythonProvideCompletionItems(model, position, context, token) {
  const lastChars = model.getValueInRange({
    startLineNumber: position.lineNumber,
    startColumn: 0,
    endLineNumber: position.lineNumber,
    endColumn: position.column,
  });

  const charSplitSpace = lastChars.split(' ');
  const ifFunction =
    charSplitSpace.length >= 2 && charSplitSpace[charSplitSpace.length - 2];
  if (ifFunction === 'def') return { suggestions: kungfuFunctions };

  const charSplitPoint = lastChars.split('.');
  const ifProperty =
    charSplitPoint.length > 1 &&
    charSplitPoint[charSplitPoint.length - 1].indexOf(' ') === -1;
  if (ifProperty) return { suggestions: kungfuProperties };

  const allChars = model.getValueInRange({
    startLineNumber: 0,
    startColumn: 0,
    endLineNumber: position.lineNumber,
    endColumn: position.column,
  });

  const allCharList = allChars
    .replace(/\./g, ' ')
    .replace(/@/g, ' ')
    .replace(/"/g, ' ')
    .replace(/'/g, ' ')
    .replace(/:/g, ' ')
    .replace(/\//g, ' ')
    .replace(/,/g, ' ')
    .split('\n')
    .join(' ')
    .split(' ')
    .filter((char) => char !== '' && isNaN(char))
    .removeRepeat()
    .filter((char) => keywordsList.indexOf(char) == -1)
    .map((char) => {
      return {
        label: char,
        kind: monaco.languages.CompletionItemKind.Text,
        documentation: '',
        insertText: char,
      };
    });
  return {
    suggestions: [...pythonKeywords, ...kungfuKeywords, ...allCharList],
  };
}
</script>
<style lang="less">
.code-editor {
  .monaco-editor {
    height: 100vh !important;
  }
}
</style>
<style lang="less" scoped>
.code-editor {
  width: 100%;
  height: 100vh;
}
</style><|MERGE_RESOLUTION|>--- conflicted
+++ resolved
@@ -31,18 +31,8 @@
 });
 
 // currentFile
-<<<<<<< HEAD
-const { currentFile, fileTree, globallSetting } = storeToRefs(store)
-const code = computed(() => globallSetting['code'])
-
-
-let handleEditor: monaco.editor.IDiffNavigator = reactive({})
-let file: Code.FileProps = reactive({})
-
-=======
-const { currentFile, fileTree, kfConfig } = storeToRefs(useCodeStore());
-const code = computed(() => kfConfig['code']);
->>>>>>> bfc1ed64
+const { currentFile, fileTree, globallSetting } = storeToRefs(useCodeStore());
+const code = computed(() => globallSetting['code']);
 
 let handleEditor: monaco.editor.IDiffNavigator = reactive({});
 let file: Code.FileProps = reactive({});
