--- conflicted
+++ resolved
@@ -77,12 +77,7 @@
 watch(currentFile, async (newFile: Code.FileData) => {
   const filePath: string = newFile.filePath || '';
 
-<<<<<<< HEAD
   if (newFile.isDir) return;
-=======
-  if (currentFile.value.isDir) return;
-
->>>>>>> 7e2c343b
   clearState();
   activeFile.value = newFile as Code.FileData;
   const codeText: string = await getFileContent(filePath);
