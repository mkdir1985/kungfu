--- conflicted
+++ resolved
@@ -103,7 +103,6 @@
       </div>
     </div>
     <div
-<<<<<<< HEAD
         v-if="beforeDelate"
         class="c-app-code-file-node"
         :class="{
@@ -176,23 +175,6 @@
                 />
             </div>
         </div>
-=======
-      v-if="
-        fileNode &&
-        fileNode.children &&
-        fileNode.children.file &&
-        fileNode['open']
-      "
-    >
-      <div v-for="id in fileNode.children.file">
-        <ComFileNode
-          :fileNode="fileTree[id]"
-          :id="id"
-          type="file"
-          :count="childCount"
-        />
-      </div>
->>>>>>> 833b99ed
     </div>
   </div>
 </template>
@@ -213,22 +195,11 @@
 import { onMounted, ref, toRefs, computed, watch, nextTick } from 'vue';
 import { message, Modal, Alert } from 'ant-design-vue';
 import { openFolder } from '../../../assets/methods/codeUtils';
-<<<<<<< HEAD
 import { removeFileFolder, addFileSync } from '@kungfu-trader/kungfu-js-api/utils/fileUtils'
 import fse from 'fs-extra'
-=======
-import {
-  removeFileFolder,
-  addFileSync,
-} from '@kungfu-trader/kungfu-js-api/utils/fileUtils';
-import fse from 'fs-extra';
-// import { debounce } from '@kungfu-trader/kungfu-js-api/utils/busiUtils';
-
->>>>>>> 833b99ed
 const store = useCodeStore();
 
 const props = defineProps<{
-<<<<<<< HEAD
     fileNode: Code.FileData,
     type: string,
     id: number | string,
@@ -245,43 +216,18 @@
 const onEditing = ref<boolean>(false)
 const editError = ref<boolean>(false)
 const beforeDelate = ref<boolean>(true)
-=======
-  fileNode: Code.FileData;
-  type: string;
-  id: number | string;
-  count: number | string;
-}>();
-
-const { type, count } = props;
-const { fileNode, id } = toRefs(props);
-const curCount = ref<number>(+(count || 0));
-const childCount = ref<number>(curCount.value + 1);
-
-const iconPath = ref<string>('');
-const fileName = ref<string>('');
-const onEditing = ref<boolean>(false);
-const editError = ref<boolean>(false);
-const beforeDelate = ref<boolean>(true);
-
->>>>>>> 833b99ed
 const editErrorMessage = ref<string>('');
 const { fileTree, entryFile, currentFile } = storeToRefs(store)
 
-<<<<<<< HEAD
 const editValue = ref<string>('')
 const addValue = ref<string>('')
 const isShowChildren = computed(() => {
     return fileNode.value && fileNode.value.children && fileNode.value.children.folder && fileNode.value['open']
 })
-=======
-const editValue = ref<string>('');
-const addValue = ref<string>('');
->>>>>>> 833b99ed
 const isPending = computed(() => {
   return fileTree.value['pending']['parentId'] === id.value;
 });
 
-<<<<<<< HEAD
 watch(isShowChildren, () => {
     iconPath.value = getIcon(fileNode.value)
 })
@@ -289,9 +235,6 @@
 function enterBlur(e) {
     e.target.blur()
 }
-=======
-const { fileTree, entryFile, currentFile } = storeToRefs(store);
->>>>>>> 833b99ed
 
 //点击文件或文件树
 function handleClickFile(file) {
@@ -308,7 +251,6 @@
 }
 
 //添加文件或文件夹时
-<<<<<<< HEAD
 const handleAddFileBlur = (e) => {
     e.stopPropagation();
     const filename = addValue.value
@@ -328,30 +270,6 @@
     try {
         const targetPath = (parentId !== null && parentId !== undefined) ? fileTree.value[parentId].filePath : '';
         const typeName = type == 'folder' ? '文件夹' : '文件';
-=======
-function handleAddFileBlur(e) {
-  e.stopPropagation();
-  const filename = addValue.value;
-  //test 重复 或 为空
-  const parentId = fileNode.value?.parentId;
-  if (parentId === null || parentId === undefined) return;
-  const names = getSiblingsName(parentId);
-  //如果为空则直接删除（重复会通过@input来判断）
-  if (names.indexOf(filename) != -1 || !filename) {
-    store.removeFileFolderPending({
-      id: fileNode.value?.parentId,
-      type: type,
-    });
-    return;
-  }
-  //添加文件
-  try {
-    const targetPath =
-      parentId !== null && parentId !== undefined
-        ? fileTree.value[parentId].filePath
-        : '';
-    const typeName = type == 'folder' ? '文件夹' : '文件';
->>>>>>> 833b99ed
 
     if (type === 'folder' || type === 'file') {
       addFileSync(targetPath, filename, type);
@@ -390,14 +308,10 @@
 
 //重命名文件
 function handleRename(): void {
-<<<<<<< HEAD
     onEditing.value = true;
     nextTick(() => {
         document.getElementById('edit-input')?.focus()
     })
-=======
-  onEditing.value = true;
->>>>>>> 833b99ed
 }
 
 //删除文件
@@ -441,19 +355,11 @@
 }
 
 //重命名文件blur
-<<<<<<< HEAD
 const handleEditFileBlur = () => {
     onEditing.value = false
     if (editError) {
         resetStatus();
     }
-=======
-function handleEditFileBlur() {
-  onEditing.value = false;
-  if (editError) {
-    resetStatus();
-  }
->>>>>>> 833b99ed
 
   const oldPath = fileNode.value?.filePath || '';
   const newName = editValue.value;
@@ -487,7 +393,6 @@
 }
 
 function getIcon(file: Code.FileData): string {
-<<<<<<< HEAD
     let iconName: string = '';
         if (type == 'folder') {
             if (file['open']) {
@@ -513,25 +418,6 @@
     if (!iconName) return '';
     
     return require(`../../../../../public/file-icons/${iconName}.svg`);
-=======
-  let iconName: string = '';
-  if (type == 'folder') {
-    iconName = iconFolderJSON[file.name];
-    if (!iconName) iconName = 'folder';
-  } else {
-    const ext: string = file.ext || '';
-    const fileName: string = file.name || '';
-    if (ext && iconFileJSON[ext]) {
-      iconName = iconFileJSON[ext];
-    } else {
-      iconName = iconFileJSON[fileName];
-    }
-    if (!iconName) iconName = 'file';
-  }
-  if (!iconName) return '';
-
-  return require(`../../../../../public/file-icons/${iconName}.svg`);
->>>>>>> 833b99ed
 }
 
 //添加策略之后，刷新文件树，需要将current 更新为添加的file/folder
@@ -570,7 +456,6 @@
 }
 
 onMounted(() => {
-<<<<<<< HEAD
     nextTick(() => {
         if (fileNode) {
             iconPath.value = getIcon(fileNode.value)
@@ -582,16 +467,6 @@
     //缓存filename
     fileName.value = fileNode ? fileNode.value.name : ''
 })
-=======
-  nextTick(() => {
-    if (fileNode) {
-      iconPath.value = getIcon(fileNode.value);
-    }
-  });
-  //缓存filename
-  fileName.value = fileNode ? fileNode.value.name : '';
-});
->>>>>>> 833b99ed
 </script>
 
 <style lang="less">
@@ -629,7 +504,6 @@
   }
   .active {
     .each-files {
-<<<<<<< HEAD
         display: flex;
         margin-right: 20px;
         padding: 2px 0px;
@@ -654,26 +528,10 @@
                 font-size: 18px;
             }
         }
-=======
-      background-color: @popover-customize-border-color;
-      color: @gold-base;
-    }
-  }
-  .deal-file {
-    margin-right: 5px;
-    flex: 1;
-    text-align: right;
-    display: none;
-    .mouse-over {
-      margin: 0 2px;
-      .icon {
-        color: @text-color;
->>>>>>> 833b99ed
         &:hover {
           color: @icon-color-hover;
         }
       }
-    }
   }
   .error-message {
     width: calc(100% - 34px);
