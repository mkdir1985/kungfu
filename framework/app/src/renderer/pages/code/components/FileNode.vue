--- conflicted
+++ resolved
@@ -10,11 +10,7 @@
     <div @click.stop="handleClickFile(fileNode)">
       <div
         class="each-files"
-<<<<<<< HEAD
         :class="{'root-file': fileNode.root, 'active': fileNode.filePath === currentFile.filePath}"
-=======
-        :class="{ 'root-file': fileNode.root }"
->>>>>>> 7e2c343b
         :style="{ 'padding-left': `${curCount * 16 + 5}px` }"
       >
         <div class="file-top">
@@ -77,52 +73,8 @@
             <span class="mouse-over" title="重命名" @click.stop="handleRename">
               <EditFilled class="icon" />
             </span>
-<<<<<<< HEAD
-            <a-input
-                v-else-if="onEditing"
-                id="edit-input"
-                ref="edit-name"
-                :class="{ 'error': editError || editErrorMessage }"
-                v-model.trim="fileName"
-                size="small"
-                :value="editValue"
-                :defaultValue="fileNode.name"
-                style="margin-left: 2px"
-                @click.stop="() => {}"
-                @focus.stop="() => {}"
-                @change="changePath"
-                @blur="handleEditFileBlur"
-                @pressEnter="enterBlur"
-            ></a-input>
-            <a-input
-                v-else-if="!isPending && !onEditing"
-                ref="addPending"
-                id="add-input"
-                :class="{ 'error': editError || editErrorMessage }"
-                v-model.trim="fileName"
-                size="small"
-                style="margin-left: 2px"
-                @click.stop="() => {}"
-                @focus.stop="() => {}"
-                :value="addValue"
-                @change="addChangePath"
-                @blur="handleAddFileBlur"
-                @pressEnter="enterBlur"
-                ></a-input>
-            <span
-                class="text-overflow"
-                v-show="
-                    fileNode &&
-                    fileNode.isEntryFile &&
-                    fileNode.filePath !== undefined &&
-                    !onEditing
-                "
-            >
-                {{ '(入口文件)' }}
-=======
             <span class="mouse-over" title="删除" @click.stop="handleDelete">
               <DeleteFilled class="icon" />
->>>>>>> 7e2c343b
             </span>
           </div>
         </div>
@@ -398,12 +350,8 @@
           message.success('重命名成功！')
       }
   });
-<<<<<<< HEAD
   editValue.value = ''
   
-=======
-  editValue.value = '';
->>>>>>> 7e2c343b
 };
 
 //重制状态
