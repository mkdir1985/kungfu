<template>
  <div
    v-if="beforeDelate"
    class="c-app-code-file-node"
    :class="{
      folder: type == 'folder',
      file: type !== 'folder',
      active: fileNode.id === currentFile.id,
    }"
  >
    <div @click.stop="handleClickFile(fileNode)">
      <div
        class="each-files"
        :style="{ 'padding-left': `${curCount * 16 + 5}px` }"
      >
        <i v-if="type == 'folder' && fileNode && !fileNode.root"></i>
        <img class="file-icon" :src="iconPath" v-if="iconPath" />
        <span
          class="file-name"
          :class="{ 'root-name': fileNode.root }"
          v-if="fileNode && !onEditing && fileNode.name"
        >
          {{ fileNode.name }}
        </span>
        <a-input
          v-else-if="onEditing"
          id="edit-input"
          ref="edit-name"
          :class="{ error: editError }"
          v-model.trim="fileName"
          size="small"
          :value="editValue"
          style="margin-left: 2px"
          @click.stop="() => {}"
          @focus.stop="() => {}"
          @change="changePath"
          @blur="handleEditFileBlur"
          @pressEnter="enterBlur"
        ></a-input>
        <a-input
          v-else-if="!isPending && !onEditing"
          ref="addPending"
          id="add-input"
          :class="{ error: editError }"
          v-model.trim="fileName"
          size="small"
          style="margin-left: 2px"
          @click.stop="() => {}"
          @focus.stop="() => {}"
          :value="addValue"
          @change="addChangePath"
          @blur="handleAddFileBlur"
          @pressEnter="enterBlur"
        ></a-input>
        <span
          class="text-overflow"
          v-if="
            fileNode &&
            entryFile.filePath === fileNode.filePath &&
            fileNode.filePath !== undefined &&
            !onEditing
          "
        >
          {{ '(入口文件)' }}
        </span>
        <span
          class="path text-overflow"
          v-if="fileNode && fileNode.root"
          :title="fileNode.filePath"
        >
          {{ fileNode.filePath }}
        </span>
        <span
          class="deal-file"
          v-if="fileNode && !fileNode.root && !onEditing && id !== 'padding'"
        >
          <span class="mouse-over" title="重命名" @click.stop="handleRename">
            <EditFilled class="icon" />
          </span>
          <span class="mouse-over" title="删除" @click.stop="handleDelete">
            <DeleteFilled class="icon" />
          </span>
        </span>
      </div>
      <Alert
        class="error-message"
        :message="editErrorMessage"
        type="error"
        v-if="editError"
        style="{'padding-left': `${curCount * 16 + 20}px`}"
      />
    </div>
    <div v-if="isShowChildren">
      <div v-for="id in fileNode.children.folder">
        <ComFileNode
          :fileNode="fileTree[id]"
          :id="id"
          type="folder"
          :count="childCount"
        />
      </div>
    </div>
    <div v-if="isShowChildren">
      <div v-for="id in fileNode.children.file">
        <ComFileNode
          :fileNode="fileTree[id]"
          :id="id"
          type="file"
          :count="childCount"
        />
      </div>
    </div>
  </div>
</template>

<script lang="ts">
export default {
  name: 'ComFileNode',
};
</script>

<script setup lang="ts">
import { EditFilled, DeleteFilled } from '@ant-design/icons-vue';
import { useCodeStore } from '../store/codeStore';
import iconFolderJSON from '../config/iconFolderConfig.json';
import iconFileJSON from '../config/iconFileConfig.json';
import path from 'path';
import { storeToRefs } from 'pinia';
import { onMounted, ref, toRefs, computed, watch, nextTick } from 'vue';
import { message, Modal, Alert } from 'ant-design-vue';
import { openFolder } from '../../../assets/methods/codeUtils';
import {
  removeFileFolder,
  addFileSync,
} from '@kungfu-trader/kungfu-js-api/utils/fileUtils';
import fse from 'fs-extra';
const store = useCodeStore();

const props = defineProps<{
  fileNode: Code.FileData;
  type: string;
  id: number | string;
  count: number | string;
}>();

const { type, count } = props;
const { fileNode, id } = toRefs(props);
const curCount = ref<number>(+(count || 0));
const childCount = ref<number>(curCount.value + 1);

const iconPath = ref<string>('');
const fileName = ref<string>('');
const onEditing = ref<boolean>(false);
const editError = ref<boolean>(false);
const beforeDelate = ref<boolean>(true);
const editErrorMessage = ref<string>('');
const { fileTree, entryFile, currentFile } = storeToRefs(store);

const editValue = ref<string>('');
const addValue = ref<string>('');
const isShowChildren = computed(() => {
  return (
    fileNode.value &&
    fileNode.value.children &&
    fileNode.value.children.folder &&
    fileNode.value['open']
  );
});
const isPending = computed(() => {
  return fileTree.value['pending']['parentId'] === id.value;
});

watch(isShowChildren, () => {
  iconPath.value = getIcon(fileNode.value);
});

function enterBlur(e) {
<<<<<<< HEAD
    e.target.blur()
    resetStatus()
=======
  e.target.blur();
>>>>>>> 9780821b
}

//点击文件或文件树
function handleClickFile(file) {
  //正在编辑的input
  if (Object.keys(file).length === 1) return;
  //更新active file id
  store.setCurrentFile(file);
  //如果为dir
  //打开文件夹, 如果children不为空，直接展示, 之后异步更新，将原来删除
  //如果children为空，读取文件夹下文件，赋值children
  if (type == 'folder' && !file.root) {
    openFolder(file, fileTree.value);
  }
}

//添加文件或文件夹时
const handleAddFileBlur = (e) => {
  e.stopPropagation();
  const filename = addValue.value;
  //test 重复 或 为空
  const parentId = fileNode.value?.parentId;
  if (parentId === null || parentId === undefined) return;
  const names = getSiblingsName(parentId);
  //如果为空则直接删除（重复会通过@input来判断）
  if (names.indexOf(filename) != -1 || !filename) {
    store.removeFileFolderPending({
      id: fileNode.value?.parentId,
      type: type,
    });
    return;
  }
  //添加文件
  try {
    const targetPath =
      parentId !== null && parentId !== undefined
        ? fileTree.value[parentId].filePath
        : '';
    const typeName = type == 'folder' ? '文件夹' : '文件';

    if (type === 'folder' || type === 'file') {
      addFileSync(targetPath, filename, type);
    }
    store.removeFileFolderPending({
      id: fileNode.value?.parentId,
      type: type,
    });
    reloadFolder(parentId, filename);
    message.success(`${typeName}创建成功！`);
  } catch (err) {
    message.error(err.message || '操作失败！');
  }
  //重置
  resetStatus();
};

//添加/编辑输入检测
function handleAddEditFileInput(val): void {
  const siblings = getSiblingsName((fileNode.value as Code.FileData).parentId);
  const pattern = new RegExp('[\\ / : * ? " < > |]');
  if (siblings.indexOf(val) != -1) {
    editError.value = true;
    editErrorMessage.value = `此位置已存在文件或文件夹 ${val} ，请选择其他名称！`;
  } else if (!val) {
    editError.value = true;
    editErrorMessage.value = '必须提供文件或文件夹名称！';
  } else if (pattern.test(val)) {
    editError.value = true;
    editErrorMessage.value = '名称不能包含\\/:*?"<>|';
  } else {
    editError.value = false;
    editErrorMessage.value = '';
  }
}

//重命名文件
function handleRename(): void {
  onEditing.value = true;
  nextTick(() => {
    document.getElementById('edit-input')?.focus();
  });
}

//删除文件
function handleDelete() {
<<<<<<< HEAD
    if (entryFile.value.id != fileNode.value.id) {
        const parentId = fileNode.value?.parentId;
        const typeName = type == 'folder' ? '文件夹' : '文件';
        Modal.confirm({
            title: '提示',
            content: `确认删除该${typeName}吗？`,
            okText: '确 定',
            cancelText: '取 消',
            onOk() {
                removeFileFolder(fileNode.value?.filePath || '').then(() => {
                    store.setCurrentFile(entryFile.value)
                }).then(() =>
                    openFolder(
                        fileTree.value[parentId || 0],
                        fileTree.value,
                        true,
                        true,
                    ),
                )
                .then(() => message.success(`${typeName}删除成功！`))
                .catch((err) => {
                    if (err == 'cancel') return;
                    message.error(err.message || '操作失败！');
                });
            },
            onCancel() {
                return
            }
        })
    } else {
        message.warning('不可删除入口文件')
        return
    }
=======
  const parentId = fileNode.value?.parentId;
  const typeName = type == 'folder' ? '文件夹' : '文件';
  Modal.confirm({
    title: '提示',
    content: `确认删除该${typeName}吗？`,
    okText: '确 定',
    cancelText: '取 消',
    onOk() {
      removeFileFolder(fileNode.value?.filePath || '')
        .then(() => {
          store.setCurrentFile(entryFile.value);
        })
        .then(() =>
          openFolder(fileTree.value[parentId || 0], fileTree.value, true, true),
        )
        .then(() => message.success(`${typeName}删除成功！`))
        .catch((err) => {
          if (err == 'cancel') return;
          message.error(err.message || '操作失败！');
        });
    },
    onCancel() {
      return;
    },
  });
>>>>>>> 9780821b
}

function changePath(e): void {
  const value = e.target.value;
  handleAddEditFileInput(value);
  editValue.value = value;
}
function addChangePath(e): void {
  const value = e.target.value;
  handleAddEditFileInput(value);
  addValue.value = value;
}

//重命名文件blur
const handleEditFileBlur = () => {
<<<<<<< HEAD
    onEditing.value = false
    if (editError.value) {
        resetStatus();
    }
=======
  onEditing.value = false;
  if (editError) {
    resetStatus();
  }
>>>>>>> 9780821b

  const oldPath = fileNode.value?.filePath || '';
  const newName = editValue.value;
  const newPath = path.join(path.dirname(oldPath), newName);
  const parentId = fileNode.value?.parentId;

  // 更改文件名
  fse.rename(oldPath, newPath).then(() => {
    reloadFolder(parentId, newName);
  });
};

//重制状态
function resetStatus(): void {
  fileName.value = fileNode.value?.name || '';
  onEditing.value = false;
  editError.value = false;
  editErrorMessage.value = '';
}

// 重新加载folder
function reloadFolder(parentId, filename) {
  openFolder(fileTree.value[parentId], fileTree.value, true, true).then(
    (fileTree) => {
      const currentFile = getCurrentFileByName(parentId, fileTree, filename);
      if (currentFile.id) {
        store.setCurrentFile(currentFile);
      }
    },
  );
}

function getIcon(file: Code.FileData): string {
  let iconName: string = '';
  if (type == 'folder') {
    if (file['open']) {
      if (iconFolderJSON[file.name]) {
        iconName = iconFolderJSON[file.name] + 'open';
      } else {
        iconName = 'folder-open';
      }
    } else {
      iconName = iconFolderJSON[file.name];
      if (!iconName) iconName = 'folder';
    }
  } else {
    const ext: string = file.ext || '';
    const fileName: string = file.name || '';
    if (ext && iconFileJSON[ext]) {
      iconName = iconFileJSON[ext];
    } else {
      iconName = iconFileJSON[fileName];
    }
    if (!iconName) iconName = 'file';
  }
  if (!iconName) return '';

  return require(`@kungfu-trader/kungfu-app/src/renderer/assets/svg/file-icons/${iconName}.svg`);
}

//添加策略之后，刷新文件树，需要将current 更新为添加的file/folder
function getCurrentFileByName(parentId, fileTree, name) {
  const siblings = getSiblings(parentId, fileTree);
  return siblings[name] || {};
}

// 获取所有兄弟 name
function getSiblings(parentId, fileTree) {
  let target = {};
  const folders = fileTree[parentId].children['folder'];
  const files = fileTree[parentId].children['file'];

  [...folders, ...files].forEach((id) => {
    if (fileTree[id] && fileTree[id].name)
      target[fileTree[id].name] = fileTree[id];
  });
  return target;
}

//获取所有兄弟 name
function getSiblingsName(parentId) {
  let targetList: Array<string> = [];
  if (fileTree.value[parentId] && fileTree.value[parentId].children) {
    const folders = fileTree.value[parentId].children['folder'] || [];
    const files = fileTree.value[parentId].children['file'] || [];

    [...folders, ...files].forEach((id) => {
      if (fileTree.value[id] && fileTree.value[id].name)
        targetList.push(fileTree.value[id].name);
    });
    return targetList;
  }
  return [];
}

onMounted(() => {
  nextTick(() => {
    if (fileNode) {
      iconPath.value = getIcon(fileNode.value);
    }
    if (document.getElementById('add-input')) {
      document.getElementById('add-input')?.focus();
    }
  });
  //缓存filename
  fileName.value = fileNode ? fileNode.value.name : '';
});
</script>

<style lang="less">
.c-app-code-file-node {
  .each-files {
    display: flex;
    margin-right: 20px;
    padding: 2px 0px;
    padding-left: 5px;
    color: @text-color;
    font-size: 14px;
    align-items: center;
    white-space: normal;
    cursor: pointer;
    .text-overflow {
      &.path {
        display: block;
      }
    }
    .file-icon {
      width: 20px;
      height: 20px;
    }
    .file-name {
      margin: 0 4px;
      &.root-name {
        font-size: 18px;
      }
    }
    &:hover {
      background-color: @popover-customize-border-color;
      color: @gold-base;
      .deal-file {
        display: block;
      }
    }
  }
  .active {
    .each-files {
      background-color: @popover-customize-border-color;
      color: @gold-base;
    }
  }
  .deal-file {
    margin-right: 5px;
    flex: 1;
    text-align: right;
    display: none;
    .mouse-over {
      margin: 0 2px;
      .icon {
        color: @text-color;
        &:hover {
          color: @icon-color-hover;
        }
      }
    }
  }
  .error-message {
    width: calc(100% - 34px);
    z-index: 999;
    padding: 5px 10px;
    box-sizing: border-box;
    line-height: 12px;
    font-size: 9px;
    margin-top: 5px;
    margin-left: 15px;
  }
}
</style><|MERGE_RESOLUTION|>--- conflicted
+++ resolved
@@ -175,12 +175,8 @@
 });
 
 function enterBlur(e) {
-<<<<<<< HEAD
-    e.target.blur()
-    resetStatus()
-=======
-  e.target.blur();
->>>>>>> 9780821b
+  e.target.blur()
+  resetStatus()
 }
 
 //点击文件或文件树
@@ -266,7 +262,6 @@
 
 //删除文件
 function handleDelete() {
-<<<<<<< HEAD
     if (entryFile.value.id != fileNode.value.id) {
         const parentId = fileNode.value?.parentId;
         const typeName = type == 'folder' ? '文件夹' : '文件';
@@ -300,33 +295,6 @@
         message.warning('不可删除入口文件')
         return
     }
-=======
-  const parentId = fileNode.value?.parentId;
-  const typeName = type == 'folder' ? '文件夹' : '文件';
-  Modal.confirm({
-    title: '提示',
-    content: `确认删除该${typeName}吗？`,
-    okText: '确 定',
-    cancelText: '取 消',
-    onOk() {
-      removeFileFolder(fileNode.value?.filePath || '')
-        .then(() => {
-          store.setCurrentFile(entryFile.value);
-        })
-        .then(() =>
-          openFolder(fileTree.value[parentId || 0], fileTree.value, true, true),
-        )
-        .then(() => message.success(`${typeName}删除成功！`))
-        .catch((err) => {
-          if (err == 'cancel') return;
-          message.error(err.message || '操作失败！');
-        });
-    },
-    onCancel() {
-      return;
-    },
-  });
->>>>>>> 9780821b
 }
 
 function changePath(e): void {
@@ -342,17 +310,10 @@
 
 //重命名文件blur
 const handleEditFileBlur = () => {
-<<<<<<< HEAD
-    onEditing.value = false
-    if (editError.value) {
-        resetStatus();
-    }
-=======
   onEditing.value = false;
   if (editError) {
     resetStatus();
   }
->>>>>>> 9780821b
 
   const oldPath = fileNode.value?.filePath || '';
   const newName = editValue.value;
