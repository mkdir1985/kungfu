--- conflicted
+++ resolved
@@ -1,8 +1,5 @@
 <template>
   <div class="file-tree">
-<<<<<<< HEAD
-    <a-button type="default" class="open-editor-folder" @click="handleBindStrategyFolder">设置策略入口文件</a-button>
-=======
     <a-button
       type="primary"
       class="open-editor-folder"
@@ -10,7 +7,6 @@
     >
       设置策略入口文件
     </a-button>
->>>>>>> bfc1ed64
     <div class="file-tree-content">
       <div class="strategy-name">
         <span class="name">
@@ -38,7 +34,6 @@
       </div>
       <div class="file-tree-body" v-if="strategyPath">
         <div class="scroll-view">
-<<<<<<< HEAD
             <div v-for="file in fileTree">
                 <FileNode
                     v-if="file.root"
@@ -48,17 +43,6 @@
                     type="folder"
                 ></FileNode>
             </div>
-=======
-          <div v-for="file in fileTree" :key="`${file.id}_${file.fileId}`">
-            <FileNode
-              v-if="file.root"
-              :count="0"
-              :fileNode="file"
-              :id="file.id"
-              type="folder"
-            ></FileNode>
-          </div>
->>>>>>> bfc1ed64
         </div>
       </div>
     </div>
@@ -71,17 +55,13 @@
 };
 </script>
 <script setup lang="ts">
-<<<<<<< HEAD
-import { defineProps, watch, ref, getCurrentInstance, ComponentInternalInstance, toRefs } from 'vue';
-=======
 import {
   watch,
   ref,
   getCurrentInstance,
   ComponentInternalInstance,
-  computed,
+toRefs,
 } from 'vue';
->>>>>>> bfc1ed64
 import path from 'path';
 import { storeToRefs } from 'pinia';
 import { dialog } from '@electron/remote';
@@ -97,7 +77,6 @@
 
 const store = useCodeStore();
 const props = defineProps<{
-<<<<<<< HEAD
     strategy: Code.Strategy
 }>()
 const { strategy } = toRefs(props)
@@ -119,38 +98,9 @@
         }       
     })
 })
-=======
-  strategy: Code.Strategy;
-}>();
-const { strategy } = props;
-const strategyPath = ref<string>('');
-const strategyPathName = ref<string>('');
-const { proxy } = getCurrentInstance() as ComponentInternalInstance;
-const { currentFile } = storeToRefs(useCodeStore());
-const fileTree = computed(() => store.fileTree);
-
-watch(strategy as Code.Strategy, (newStrategy) => {
-  getPath(newStrategy);
-  initFileTree(newStrategy).then((fileTree) => {
-    const entryPath: string = newStrategy.strategy_path;
-
-    const currentFile = findTargetFromArray<Code.FileData>(
-      Object.values(fileTree),
-      'filePath',
-      entryPath,
-    );
-
-    if (currentFile) {
-      store.setEntryFile(currentFile);
-      store.setCurrentFile(currentFile);
-    }
-  });
-});
->>>>>>> bfc1ed64
 
 //绑定策略
 function handleBindStrategyFolder() {
-<<<<<<< HEAD
     dialog.showOpenDialog(
         {
             properties: ['openFile'],
@@ -159,22 +109,11 @@
             if (!strategyPath || !strategyPath.filePaths[0]) return;
             if (!strategy.value?.strategy_id) return;
             bindStrategyPath(strategyPath.filePaths[0]);
-=======
-  dialog
-    .showOpenDialog({
-      properties: ['openFile'],
-    })
-    .then((strategyPath) => {
-      if (!strategyPath || !strategyPath.filePaths[0]) return;
-      if (!strategy?.strategy_id) return;
-      bindStrategyPath(strategyPath.filePaths[0]);
->>>>>>> bfc1ed64
     });
 }
 
 //bind data中path 与 sqlite中path
 async function bindStrategyPath(strategyPathNew) {
-<<<<<<< HEAD
     if (strategy && strategy.value.strategy_id) {
         await updateStrategyPath(strategy.value.strategy_id, strategyPathNew)
         
@@ -184,15 +123,6 @@
         //每次更新path，需要通知root组件更新stratgy
         proxy?.$emit('updateStrategy', strategyPathNew);
     }
-=======
-  if (strategy && strategy.strategy_id) {
-    await updateStrategyPath(strategy.strategy_id, strategyPathNew);
-
-    message.success(`策略${strategy.strategy_id}文件路径修改成功！`);
-    //每次更新path，需要通知root组件更新stratgy
-    proxy?.$emit('updateStrategy', strategyPathNew);
-  }
->>>>>>> bfc1ed64
 }
 
 //加文件夹
