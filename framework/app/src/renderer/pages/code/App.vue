<script setup lang="ts">
<<<<<<< HEAD
    import { nextTick, onMounted, reactive } from 'vue';
    import { getLogProcessId } from '@kungfu-trader/kungfu-app/src/renderer/assets/methods/logUtils';
    import { removeLoadingMask, setHtmlTitle } from '@kungfu-trader/kungfu-app/src/renderer/assets/methods/uiUtils';
    import Editor from './components/MonacoEditor.vue';
    import FileTree from './components/FileTree.vue';
    import { getStrategyById } from '@kungfu-trader/kungfu-js-api/kungfu/strategy';
    import { ClusterOutlined } from '@ant-design/icons-vue';
    import { useCodeStore } from './store/codeStore';
    // import { ipcEmitDataByName } from '../../../renderer/ipcMsg/emitter'
    import { message } from 'ant-design-vue';
    const store = useCodeStore();
    const ProcessId = getLogProcessId();
    // ipcEmitDataByName('strategyList').then(data => {
    //     console.log(data);
        
    // })
    store.setStrategyList();
=======
import { nextTick, onMounted, reactive } from 'vue';
import { getProcessId } from '@kungfu-trader/kungfu-app/src/renderer/assets/methods/codeUtils';
import {
  removeLoadingMask,
  setHtmlTitle,
} from '@kungfu-trader/kungfu-app/src/renderer/assets/methods/uiUtils';
import Editor from './components/MonacoEditor.vue';
import FileTree from './components/FileTree.vue';
import { getStrategyById } from '@kungfu-trader/kungfu-js-api/kungfu/strategy';
import { ClusterOutlined } from '@ant-design/icons-vue';
import { useCodeStore } from './store/codeStore';
import { ipcEmitDataByName } from '../../../renderer/ipcMsg/emitter';
import { message } from 'ant-design-vue';
const store = useCodeStore();
const ProcessId = getProcessId();
ipcEmitDataByName('strategyList').then(({ data }) => {
  console.log(data);
});
store.setStrategyList();
>>>>>>> 833b99ed

setHtmlTitle(`功夫交易系统 - ${ProcessId}.log`);
const strategy = reactive<Code.Strategy>({
  strategy_id: '',
  strategy_path: '',
  add_time: 0,
});

// 处理JSON格式strangeList
function handleStrategyJsonList(strategyList): void {
  let value: Code.Strategy = JSON.parse(strategyList[0].value);

  strategy.strategy_id = value.strategy_id;
  strategy.strategy_path = value.strategy_path;
  strategy.add_time = value.add_time;
}

// 处理Object格式strageList
function handleStrategyList(strategyList): void {
  let value: Code.Strategy = strategyList[0];

  strategy.strategy_id = value.strategy_id;
  strategy.strategy_path = value.strategy_path;
  strategy.add_time = value.add_time;
}

function handleUpdateStrategy(strategyPath) {
  if (!strategy.strategy_id) {
    message.error('策略id不存在!');
    return;
  }
  updateStrategy(strategy.strategy_id, strategyPath);
}

async function updateStrategy(strategyId: string, strategyPath: string) {
  const strategyList: Array<Code.Strategy> = await getStrategyById(strategyId);
  handleStrategyList(strategyList);
}

let shouldClose: boolean = false;

function bindCloseWindowEvent() {
  shouldClose = false;

  window.onbeforeunload = (e) => {
    e.preventDefault(e);
    if (shouldClose) return undefined;
    const $textareaList = document.querySelectorAll('textarea');
    $textareaList.forEach(($textarea) => {
      $textarea && $textarea.blur();
    });
    shouldClose = true;
    setTimeout(() => {
      window.close();
    }, 100);
    return false;
  };
}
onMounted(() => {
  removeLoadingMask();
  nextTick().then(() => {
    handleStrategyJsonList(store.strategyList);
  });

  store.getKungfuConfig();
  bindCloseWindowEvent();
});
</script>

<template>
  <div>
    <div class="code-content">
      <FileTree
        :strategy="strategy"
        @updateStrategy="handleUpdateStrategy"
        class="file-tree"
      ></FileTree>
      <Editor class="editor" ref="code-editor"></Editor>
    </div>
    <ClusterOutlined style="font-size: 14px; padding-right: 4px" />
    <span class="title">缩进</span>
  </div>
</template>

<style lang="less" scoped>
#app {
  width: 100%;
  height: 100%;
  font-family: Consolas, Monaco, Lucida Console, Liberation Mono,
    DejaVu Sans Mono, Bitstream Vera Sans Mono, Courier New, monospace;
  -webkit-font-smoothing: antialiased;
  -moz-osx-font-smoothing: grayscale;
  text-align: center;
  .code-content {
    width: auto;
    display: flex;
    height: 100%;
    .file-tree {
      width: 300px;
    }
    .editor {
      flex: 1;
    }
  }
}
</style><|MERGE_RESOLUTION|>--- conflicted
+++ resolved
@@ -1,23 +1,4 @@
 <script setup lang="ts">
-<<<<<<< HEAD
-    import { nextTick, onMounted, reactive } from 'vue';
-    import { getLogProcessId } from '@kungfu-trader/kungfu-app/src/renderer/assets/methods/logUtils';
-    import { removeLoadingMask, setHtmlTitle } from '@kungfu-trader/kungfu-app/src/renderer/assets/methods/uiUtils';
-    import Editor from './components/MonacoEditor.vue';
-    import FileTree from './components/FileTree.vue';
-    import { getStrategyById } from '@kungfu-trader/kungfu-js-api/kungfu/strategy';
-    import { ClusterOutlined } from '@ant-design/icons-vue';
-    import { useCodeStore } from './store/codeStore';
-    // import { ipcEmitDataByName } from '../../../renderer/ipcMsg/emitter'
-    import { message } from 'ant-design-vue';
-    const store = useCodeStore();
-    const ProcessId = getLogProcessId();
-    // ipcEmitDataByName('strategyList').then(data => {
-    //     console.log(data);
-        
-    // })
-    store.setStrategyList();
-=======
 import { nextTick, onMounted, reactive } from 'vue';
 import { getProcessId } from '@kungfu-trader/kungfu-app/src/renderer/assets/methods/codeUtils';
 import {
@@ -29,15 +10,14 @@
 import { getStrategyById } from '@kungfu-trader/kungfu-js-api/kungfu/strategy';
 import { ClusterOutlined } from '@ant-design/icons-vue';
 import { useCodeStore } from './store/codeStore';
-import { ipcEmitDataByName } from '../../../renderer/ipcMsg/emitter';
+// import { ipcEmitDataByName } from '../../../renderer/ipcMsg/emitter';
 import { message } from 'ant-design-vue';
 const store = useCodeStore();
 const ProcessId = getProcessId();
-ipcEmitDataByName('strategyList').then(({ data }) => {
-  console.log(data);
-});
+// ipcEmitDataByName('strategyList').then(({ data }) => {
+//   console.log(data);
+// });
 store.setStrategyList();
->>>>>>> 833b99ed
 
 setHtmlTitle(`功夫交易系统 - ${ProcessId}.log`);
 const strategy = reactive<Code.Strategy>({
