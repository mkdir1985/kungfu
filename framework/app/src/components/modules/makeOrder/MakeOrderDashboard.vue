<script setup lang="ts">
import {
  computed,
  getCurrentInstance,
  nextTick,
  onBeforeUnmount,
  onMounted,
  ref,
  watch,
} from 'vue';
import KfDashboard from '@kungfu-trader/kungfu-app/src/renderer/components/public/KfDashboard.vue';
import KfDashboardItem from '@kungfu-trader/kungfu-app/src/renderer/components/public/KfDashboardItem.vue';
import KfConfigSettingsForm from '@kungfu-trader/kungfu-app/src/renderer/components/public/KfConfigSettingsForm.vue';
import {
  buildInstrumentSelectOptionValue,
  useTriggerMakeOrder,
  useDashboardBodySize,
  confirmModal,
  messagePrompt,
} from '@kungfu-trader/kungfu-app/src/renderer/assets/methods/uiUtils';
import { getConfigSettings } from './config';
<<<<<<< HEAD
import { dealOrderPlaceVNode, dealStockOffset } from './orderUiUtils';
=======
import { dealOrderPlaceVNode, dealStockOffset } from './utils';
import { message } from 'ant-design-vue';
>>>>>>> a999bae3
import {
  makeOrderByOrderInput,
  hashInstrumentUKey,
} from '@kungfu-trader/kungfu-js-api/kungfu';
import {
  InstrumentTypeEnum,
  OffsetEnum,
  SideEnum,
} from '@kungfu-trader/kungfu-js-api/typings/enums';
import { getKfGlobalSettingsValue } from '@kungfu-trader/kungfu-js-api/config/globalSettings';
import {
  useCurrentGlobalKfLocation,
  useExtConfigsRelated,
  useInstruments,
  useProcessStatusDetailData,
} from '@kungfu-trader/kungfu-app/src/renderer/assets/methods/actionsUtils';
import {
  dealTradingData,
  getExtConfigList,
  getProcessIdByKfLocation,
  initFormStateByConfig,
  isTdStrategyCategory,
  transformSearchInstrumentResultToInstrument,
} from '@kungfu-trader/kungfu-js-api/utils/busiUtils';
import OrderConfirmModal from './OrderConfirmModal.vue';
import { useExtraCategory } from '@kungfu-trader/kungfu-app/src/renderer/assets/methods/uiExtraLocationUtils';
import VueI18n from '@kungfu-trader/kungfu-app/src/language';

const { t } = VueI18n.global;
const { error } = messagePrompt();

const app = getCurrentInstance();
const { handleBodySizeChange } = useDashboardBodySize();
const formState = ref(
  initFormStateByConfig(getConfigSettings('td', InstrumentTypeEnum.future), {}),
);

const formRef = ref();
const { subscribeAllInstrumentByAppStates } = useInstruments();
const { appStates, processStatusData } = useProcessStatusDetailData();
const { mdExtTypeMap, extConfigs } = useExtConfigsRelated();
const { triggerOrderBook } = useTriggerMakeOrder();

const {
  currentGlobalKfLocation,
  currentCategoryData,
  getCurrentGlobalKfLocationId,
} = useCurrentGlobalKfLocation(window.watcher);

const { getExtraCategoryData } = useExtraCategory();

const makeOrderInstrumentType = ref<InstrumentTypeEnum>(
  InstrumentTypeEnum.unknown,
);

const configSettings = computed(() => {
  if (!currentGlobalKfLocation.value) {
    return getConfigSettings();
  }

  const { category } = currentGlobalKfLocation.value;
  return getConfigSettings(
    category,
    makeOrderInstrumentType.value,
    +formState.value.price_type,
  );
});

const isShowConfirmModal = ref<boolean>(false);
const curOrderVolume = ref<number>(0);
const curOrderType = ref<InstrumentTypeEnum>(InstrumentTypeEnum.unknown);

const instrumentResolve = computed(() => {
  const { instrument } = formState.value;
  return instrument
    ? transformSearchInstrumentResultToInstrument(instrument)
    : null;
});

const makeOrderData = computed(() => {
  if (!instrumentResolve.value) {
    return null;
  }

  const { exchangeId, instrumentId, instrumentType } = instrumentResolve.value;

  const { limit_price, volume, price_type, side, offset, hedge_flag } =
    formState.value;

  const makeOrderInput: KungfuApi.MakeOrderInput = {
    instrument_id: instrumentId,
    instrument_type: +instrumentType,
    exchange_id: exchangeId,
    limit_price: +limit_price,
    volume: +volume,
    price_type: +price_type,
    side: +side,
    offset: +(offset !== undefined ? offset : +side === 0 ? 0 : 1),
    hedge_flag: +(hedge_flag || 0),
    parent_id: BigInt(0),
  };
  return makeOrderInput;
});

const curPositionList = ref<KungfuApi.Position[]>();

const currentPosition = computed(() => {
  if (!curPositionList.value?.length || !instrumentResolve.value) return null;

  const { exchangeId, instrumentId, instrumentType } = instrumentResolve.value;
  const targetPositionList: KungfuApi.Position[] = curPositionList.value.filter(
    (position) =>
      position.exchange_id === exchangeId &&
      position.instrument_id === instrumentId &&
      position.instrument_type === instrumentType,
  );

  if (targetPositionList && targetPositionList.length) {
    return targetPositionList[0];
  }
  return null;
});

const availTradingTaskExtensionList = computed(() => {
  return getExtConfigList(extConfigs.value, 'strategy');
});

onMounted(() => {
  if (app?.proxy) {
    const subscription = app.proxy.$globalBus.subscribe((data: KfBusEvent) => {
      if (data.tag === 'makeOrder') {
        const { offset, side, volume, price, instrumentType, accountId } = (
          data as TriggerMakeOrder
        ).orderInput;

        const instrumentValue = buildInstrumentSelectOptionValue(
          (data as TriggerMakeOrder).orderInput,
        );

        formState.value.instrument = instrumentValue;
        formState.value.offset = +offset;
        formState.value.side = +side;
        formState.value.volume = +Number(volume).toFixed(0);
        formState.value.limit_price = +Number(price).toFixed(4);
        formState.value.instrument_type = +instrumentType;

        if (accountId) {
          formState.value.account_id = accountId;
        }
      }

      if (data.tag === 'orderBookUpdate') {
        const { side, price, volume, instrumentType } = (
          data as TriggerOrderBookUpdate
        ).orderInput;

        const instrumentValue = buildInstrumentSelectOptionValue(
          (data as TriggerOrderBookUpdate).orderInput,
        );

        if (!formState.value.instrument) {
          formState.value.instrument = instrumentValue;
          formState.value.instrument_type = +instrumentType;
        }
        if (+price !== 0) {
          formState.value.limit_price = +Number(price).toFixed(4);
        }
        if (BigInt(volume) !== BigInt(0)) {
          formState.value.volume = +Number(volume).toFixed(0);
        }

        formState.value.side = +side;
      }
      updatePositionList();
    });

    onBeforeUnmount(() => {
      subscription.unsubscribe();
    });
  }
});

watch(
  () => formState.value.instrument,
  () => {
    if (!instrumentResolve.value) {
      return;
    }

    subscribeAllInstrumentByAppStates(
      processStatusData.value,
      appStates.value,
      mdExtTypeMap.value,
      [instrumentResolve.value],
    );
    triggerOrderBook(instrumentResolve.value);
    makeOrderInstrumentType.value = instrumentResolve.value.instrumentType;

    updatePositionList();
  },
);

// 更新持仓列表
function updatePositionList(): void {
  if (currentGlobalKfLocation.value === null) {
    return;
  }

  const positions = isTdStrategyCategory(currentGlobalKfLocation.value.category)
    ? ((dealTradingData(
        window.watcher,
        window.watcher.ledger,
        'Position',
        currentGlobalKfLocation.value,
      ) || []) as KungfuApi.Position[])
    : (getExtraCategoryData(
        window.watcher.ledger.Position,
        currentGlobalKfLocation.value,
        'position',
      ) as KungfuApi.Position[]);

  curPositionList.value = positions;
}

// 下单操作
function placeOrder(
  orderInput: KungfuApi.MakeOrderInput,
  globalKfLocation: KungfuApi.KfLocation,
  tdProcessId: string,
): Promise<bigint> {
  return makeOrderByOrderInput(
    window.watcher,
    orderInput,
    globalKfLocation,
    tdProcessId.toAccountId(),
  );
}

function initOrderInputData(): Promise<KungfuApi.MakeOrderInput> {
  if (!instrumentResolve.value) {
    return Promise.reject(new Error('标的错误'));
  }

  const { exchangeId, instrumentId, instrumentType } = instrumentResolve.value;
  const { limit_price, volume, price_type, side, offset, hedge_flag } =
    formState.value;

  const makeOrderInput: KungfuApi.MakeOrderInput = {
    instrument_id: instrumentId,
    instrument_type: +instrumentType,
    exchange_id: exchangeId,
    limit_price: +limit_price,
    volume: +volume,
    price_type: +price_type,
    side: +side,
    offset: +(offset !== undefined ? offset : +side === 0 ? 0 : 1),
    hedge_flag: +(hedge_flag || 0),
    parent_id: BigInt(0),
  };

  return Promise.resolve(makeOrderInput);
}

function handleResetMakeOrderForm(): void {
  const initFormState = initFormStateByConfig(configSettings.value, {});

  Object.keys(initFormState).forEach((key) => {
    formState.value[key] = initFormState[key];
  });

  nextTick().then(() => {
    formRef.value.clearValidate();
  });
}

// 拆单
async function handleApartOrder(): Promise<void> {
  try {
    await formRef.value.validate();
    const makeOrderInput: KungfuApi.MakeOrderInput = await initOrderInputData();

    await showCloseModal(makeOrderInput);
    await confirmFatFingerModal(makeOrderInput);

    isShowConfirmModal.value = true;
    curOrderVolume.value = Number(makeOrderInput.volume);
    curOrderType.value = makeOrderInput.instrument_type;
  } catch (e) {
    if (typeof e === 'string') {
      error(e);
    }
  }
}

// 拆单弹窗确认回调
async function handleApartedConfirm(volumeList: number[]): Promise<void> {
  try {
    if (!makeOrderData.value || !currentGlobalKfLocation.value) return;

    const tdProcessId = await confirmOrderPlace(
      makeOrderData.value,
      volumeList.length,
    );
    const apartOrderInput: KungfuApi.MakeOrderInput = makeOrderData.value;

    Promise.all(
      volumeList.map((volume) => {
        apartOrderInput.volume = volume;
        return placeOrder(
          apartOrderInput as KungfuApi.MakeOrderInput,
          currentGlobalKfLocation.value as KungfuApi.KfLocation,
          tdProcessId,
        );
      }),
    );
  } catch (e) {
    error(e);
  }
}

function confirmFatFingerModal(
  makeOrderInput: KungfuApi.MakeOrderInput,
): Promise<void> {
  const warnningMessage = dealFatFingerMessage(makeOrderInput);

  if (warnningMessage !== '') {
    return confirmModal('警告', warnningMessage, '继续下单');
  } else {
    return Promise.resolve();
  }
}

function dealFatFingerMessage(
  makeOrderInput: KungfuApi.MakeOrderInput,
): string {
  if (!instrumentResolve.value) {
    return '';
  }

  const fatFingerRange = +getKfGlobalSettingsValue()?.trade?.fatFinger || 0;

  const { exchangeId, instrumentId } = instrumentResolve.value;
  const ukey = hashInstrumentUKey(instrumentId, exchangeId);

  const { limit_price: price, side } = makeOrderInput;
  const lastPrice = window.watcher.ledger.Quote[ukey]?.last_price;

  const fatFingerBuyRate =
    fatFingerRange === 0 ? 100 : (100 + fatFingerRange) / 100;
  const fatFingerSellRate =
    fatFingerRange === 0 ? 0 : (100 - fatFingerRange) / 100;

  if (SideEnum.Buy == side && price > lastPrice * fatFingerBuyRate) {
    return `买入价格超出警戒线，当前价格为${price}，警戒线为${(
      lastPrice * fatFingerBuyRate
    ).toFixed(4)}, 当前乌龙指阈值为${fatFingerRange}%`;
  }

  if (SideEnum.Sell == side && price < lastPrice * fatFingerSellRate) {
    return `卖出价格低于警戒线，当前价格为${price}，警戒线为${(
      lastPrice * fatFingerSellRate
    ).toFixed(4)}, 当前乌龙指阈值为${fatFingerRange}%`;
  }

  return '';
}

async function confirmOrderPlace(
  makeOrderInput: KungfuApi.MakeOrderInput,
  orderCount: number = 1,
): Promise<string> {
  if (!currentGlobalKfLocation.value || !window.watcher) {
    return Promise.reject(t('location_error'));
  }

  const { account_id } = formState.value;
  const tdProcessId =
    currentGlobalKfLocation.value?.category === 'td'
      ? getProcessIdByKfLocation(currentGlobalKfLocation.value)
      : `td_${account_id.toString()}`;

  if (processStatusData.value[tdProcessId] !== 'online') {
    return Promise.reject(`请先启动${tdProcessId}交易进程`);
  }

  await confirmModal(
    '下单确认',
    dealOrderPlaceVNode(makeOrderInput, orderCount),
  );

  return Promise.resolve(tdProcessId);
}

// 下单
async function handleMakeOrder(): Promise<void> {
  try {
    if (!currentGlobalKfLocation.value) return;

    await formRef.value.validate();
    const makeOrderInput: KungfuApi.MakeOrderInput = await initOrderInputData();

    await showCloseModal(makeOrderInput);
    await confirmFatFingerModal(makeOrderInput);

    const tdProcessId = await confirmOrderPlace(makeOrderInput);
    await placeOrder(
      makeOrderInput,
      currentGlobalKfLocation.value,
      tdProcessId,
    );
  } catch (e) {
    if (typeof e === 'string') {
      error(e);
    }
  }
}

// 展示平仓弹窗
function showCloseModal(
  makeOrderInput: KungfuApi.MakeOrderInput,
): Promise<void> {
  if (!currentPosition.value) return Promise.resolve();

  updatePositionList();
  const closeRange = +getKfGlobalSettingsValue()?.trade?.close || 100;

  if (
    closeModalConditions(
      closeRange,
      makeOrderInput,
      Number(currentPosition.value.volume),
    )
  ) {
    return confirmModal('提示', '是否全部平仓');
  }

  return Promise.resolve();
}

// 触发平仓弹窗条件
function closeModalConditions(
  closeRange: number,
  orderInput: KungfuApi.MakeOrderInput,
  positionVolume: number,
): boolean {
  const makeOrderInput = dealStockOffset(orderInput);
  const { offset } = makeOrderInput;

  if (offset === OffsetEnum.Open) {
    return false;
  }

  return makeOrderInput.volume > positionVolume * (closeRange / 100);
}
</script>

<template>
  <div class="kf-make-order-dashboard__warp">
    <KfDashboard @boardSizeChange="handleBodySizeChange">
      <template v-slot:title>
        <span v-if="currentGlobalKfLocation">
          <a-tag
            v-if="currentCategoryData"
            :color="currentCategoryData?.color || 'default'"
          >
            {{ currentCategoryData?.name }}
          </a-tag>
          <span class="name" v-if="currentGlobalKfLocation">
            {{ getCurrentGlobalKfLocationId(currentGlobalKfLocation) }}
          </span>
        </span>
      </template>
      <template v-slot:header>
        <KfDashboardItem>
          <a-button size="small" @click="handleResetMakeOrderForm">
            {{ $t('tradingConfig.reset_order') }}
          </a-button>
        </KfDashboardItem>
      </template>
      <div class="make-order__warp">
        <div class="make-order-content">
          <div class="make-order-form__warp">
            <KfConfigSettingsForm
              ref="formRef"
              v-model:formState="formState"
              :configSettings="configSettings"
              changeType="add"
              :label-col="5"
              :wrapper-col="14"
            ></KfConfigSettingsForm>
            <div
              class="make-order-position ant-row ant-form-item ant-form-item-has-success"
              v-if="formState.instrument && currentPosition"
            >
              <div class="position-label ant-col ant-col-5 ant-form-item-label">
                持有量:&nbsp
              </div>
              <div
                class="position-value ant-col ant-col-14 ant-form-item-control"
              >
                {{ currentPosition!.volume || '--'}}
              </div>
            </div>
          </div>
        </div>
<<<<<<< HEAD
        <div class="make-order-btn">
          <a-button class="make-order" size="small" @click="handleMakeOrder">
            {{ $t('tradingConfig.place_order') }}
          </a-button>
          <a-button size="small" @click="handleApartOrder">
            {{ $t('tradingConfig.apart_order') }}
=======
        <div class="make-order-btns">
          <a-button class="make-order" @click="handleMakeOrder">下单</a-button>
          <a-button @click="handleApartOrder">拆单</a-button>
          <a-button v-for="item in availTradingTaskExtensionList">
            {{ item.name }}
>>>>>>> a999bae3
          </a-button>
        </div>
      </div>
    </KfDashboard>
    <OrderConfirmModal
      v-if="isShowConfirmModal && curOrderType"
      v-model:visible="isShowConfirmModal"
      :curOrderVolume="curOrderVolume"
      :curOrderType="curOrderType"
      @confirm="handleApartedConfirm"
    ></OrderConfirmModal>
  </div>
</template>
<style lang="less">
.kf-make-order-dashboard__warp {
  width: 100%;
  height: 100%;

  .make-order__warp {
    display: flex;
    justify-content: space-between;
    height: 100%;

    .make-order-content {
      flex: 1;
      height: 100%;
      display: flex;
      flex-direction: column;
      justify-content: flex-start;
    }

    .make-order-form__warp {
      padding-top: 16px;
      overflow-y: overlay;

      .ant-form-item {
        margin-bottom: 16px;

        .ant-form-item-explain,
        .ant-form-item-extra {
          min-height: unset;
        }
      }
    }

    .make-order-position {
      display: flex;
    }

    .make-order-btns {
      width: 40px;
      height: 100%;
      display: flex;
      flex-direction: column;

      .ant-btn {
        height: 26%;
        text-align: center;
        word-break: break-word;
        word-wrap: unset;
        white-space: normal;
        flex: 1;
        margin-bottom: 8px;

        &:last-child {
          margin-bottom: 0px;
        }
      }
      .make-order {
        height: 72%;
        flex: 4;
      }
    }
  }
  .green {
    color: @green-base !important;
  }
  .red {
    color: @red-base !important;
  }
}
.modal-node {
  .root-node {
    display: flex;
    flex-wrap: nowrap;
    .green {
      color: @green-base !important;
    }
    .red {
      color: @red-base !important;
    }
    .order-number {
      flex: 1;
      margin-top: 10%;
      text-align: center;
    }
  }
}
</style><|MERGE_RESOLUTION|>--- conflicted
+++ resolved
@@ -19,12 +19,7 @@
   messagePrompt,
 } from '@kungfu-trader/kungfu-app/src/renderer/assets/methods/uiUtils';
 import { getConfigSettings } from './config';
-<<<<<<< HEAD
-import { dealOrderPlaceVNode, dealStockOffset } from './orderUiUtils';
-=======
 import { dealOrderPlaceVNode, dealStockOffset } from './utils';
-import { message } from 'ant-design-vue';
->>>>>>> a999bae3
 import {
   makeOrderByOrderInput,
   hashInstrumentUKey,
@@ -530,20 +525,11 @@
             </div>
           </div>
         </div>
-<<<<<<< HEAD
-        <div class="make-order-btn">
-          <a-button class="make-order" size="small" @click="handleMakeOrder">
-            {{ $t('tradingConfig.place_order') }}
-          </a-button>
-          <a-button size="small" @click="handleApartOrder">
-            {{ $t('tradingConfig.apart_order') }}
-=======
         <div class="make-order-btns">
-          <a-button class="make-order" @click="handleMakeOrder">下单</a-button>
-          <a-button @click="handleApartOrder">拆单</a-button>
+          <a-button class="make-order" @click="handleMakeOrder">{{ $t('tradingConfig.place_order') }}</a-button>
+          <a-button @click="handleApartOrder">{{ $t('tradingConfig.apart_order') }}</a-button>
           <a-button v-for="item in availTradingTaskExtensionList">
             {{ item.name }}
->>>>>>> a999bae3
           </a-button>
         </div>
       </div>
