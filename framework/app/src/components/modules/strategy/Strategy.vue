--- conflicted
+++ resolved
@@ -88,13 +88,9 @@
   setStrategyConfigPayload.value.type = type;
   setStrategyConfigPayload.value.config = {
     type: [],
-<<<<<<< HEAD
-    name: '策略',
+    name: t('strategyConfig.strategy'),
     category: 'strategy',
     key: 'default',
-=======
-    name: t('strategyConfig.strategy'),
->>>>>>> 3a74fde5
     settings: [
       {
         key: 'strategy_id',
