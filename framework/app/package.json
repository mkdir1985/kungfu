--- conflicted
+++ resolved
@@ -4,11 +4,7 @@
     "name": "Kungfu Trader",
     "email": "info@kungfu.link"
   },
-<<<<<<< HEAD
-  "version": "2.4.68-alpha.1",
-=======
   "version": "2.4.69-alpha.0",
->>>>>>> fa990d59
   "description": "Kungfu App Framework",
   "license": "Apache-2.0",
   "repository": {
@@ -35,11 +31,7 @@
     "format": "prettier -l -w --config ../core/.prettierrc.js ."
   },
   "dependencies": {
-<<<<<<< HEAD
-    "@kungfu-trader/kungfu-js-api": "^2.4.68-alpha.1",
-=======
     "@kungfu-trader/kungfu-js-api": "^2.4.69-alpha.0",
->>>>>>> fa990d59
     "ant-design-vue": "^3.2.16",
     "core-js": "^3.20.0",
     "iconv-lite": "^0.6.3",
@@ -50,11 +42,7 @@
     "vue": "^3.2.34"
   },
   "devDependencies": {
-<<<<<<< HEAD
-    "@kungfu-trader/kungfu-toolchain": "^2.4.68-alpha.1",
-=======
     "@kungfu-trader/kungfu-toolchain": "^2.4.69-alpha.0",
->>>>>>> fa990d59
     "@types/markdown-it": "^12.2.3",
     "electron": "19.1.8",
     "webpack-bundle-analyzer": "^4.6.1"
