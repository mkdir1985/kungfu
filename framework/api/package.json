--- conflicted
+++ resolved
@@ -4,11 +4,7 @@
     "name": "kungfu-trader",
     "email": "info@kungfu.link"
   },
-<<<<<<< HEAD
-  "version": "2.4.0-alpha.93",
-=======
   "version": "2.4.0-alpha.97",
->>>>>>> 4c5f6ecf
   "description": "Kungfu Javascript/Typescript API",
   "license": "Apache-2.0",
   "repository": {
@@ -24,11 +20,7 @@
   },
   "dependencies": {
     "@fast-csv/format": "^4.3.5",
-<<<<<<< HEAD
-    "@kungfu-trader/kungfu-core": "^2.4.0-alpha.93",
-=======
     "@kungfu-trader/kungfu-core": "^2.4.0-alpha.97",
->>>>>>> 4c5f6ecf
     "fkill": "~7.2",
     "get-user-locale": "^1.4.0",
     "log4js": "^6.4.0",
