{
  "name": "@kungfu-trader/kungfu-js-api",
  "author": {
    "name": "Kungfu Trader",
    "email": "info@kungfu.link"
  },
  "version": "2.4.27-alpha.0",
  "description": "Kungfu Javascript/Typescript API",
  "license": "Apache-2.0",
  "repository": {
    "url": "https://github.com/kungfu-trader/kungfu.git"
  },
  "publishConfig": {
    "registry": "https://npm.pkg.github.com"
  },
  "types": "./src/typings/index.d.ts",
  "main": "lib/index.js",
  "scripts": {
    "format": "prettier -l -w --config ../core/.prettierrc.js ."
  },
  "dependencies": {
<<<<<<< HEAD
    "fast-csv": "^4.3.5",
    "@kungfu-trader/kungfu-core": "^2.4.26-alpha.0",
=======
    "@fast-csv/format": "^4.3.5",
    "@kungfu-trader/kungfu-core": "^2.4.27-alpha.0",
>>>>>>> 17b52ce6
    "cfonts": "^2.10.0",
    "chalk": "^4.1.0",
    "find-root": "^1.1.0",
    "fkill": "~7.2",
    "get-user-locale": "^1.4.0",
    "glob": "^8.0.3",
    "log4js": "^6.4.0",
    "pm2": "^5.2.0",
    "ps-list": "~7.2",
    "vue": "^3.2.34",
    "vue-i18n": "9.1.10"
  },
  "devDependencies": {
    "@types/find-root": "^1.1.2"
  }
}<|MERGE_RESOLUTION|>--- conflicted
+++ resolved
@@ -19,13 +19,8 @@
     "format": "prettier -l -w --config ../core/.prettierrc.js ."
   },
   "dependencies": {
-<<<<<<< HEAD
     "fast-csv": "^4.3.5",
     "@kungfu-trader/kungfu-core": "^2.4.26-alpha.0",
-=======
-    "@fast-csv/format": "^4.3.5",
-    "@kungfu-trader/kungfu-core": "^2.4.27-alpha.0",
->>>>>>> 17b52ce6
     "cfonts": "^2.10.0",
     "chalk": "^4.1.0",
     "find-root": "^1.1.0",
