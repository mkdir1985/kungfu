import fse from 'fs-extra';
import os from 'os';
import {
  OrderInputKeyEnum,
  SpaceSizeSettingEnum,
  SpaceTabSettingEnum,
} from '../typings/enums';
import { KF_CONFIG_PATH, PY_WHL_DIR } from './pathConfig';
import {
  CodeSizeSetting,
  CodeTabSetting,
  OrderInputKeySetting,
} from './tradingConfig';
import {
  languageList,
  langDefault,
} from '@kungfu-trader/kungfu-js-api/language';
import VueI18n from '@kungfu-trader/kungfu-js-api/language';
const { t } = VueI18n.global;
const numCPUs = os.cpus() ? os.cpus().length : 1;

export interface KfSystemConfig {
  key: string;
  name: string;
  config: KungfuApi.KfConfigItem[];
}

const __python_version_resolved = __python_version
  ? [...__python_version.split('.').slice(0, 2), 'x'].join('.')
  : '3.9.x';

export const getKfGlobalSettings = (): KfSystemConfig[] => [
  {
    key: 'system',
    name: t('globalSettingConfig.system'),
    config: [
      {
        key: 'logLevel',
        name: t('globalSettingConfig.log_level'),
        tip: t('globalSettingConfig.for_all_log'),
        type: 'select',
        options: [
          { value: '-l trace', label: 'TRACE' },
          { value: '-l debug', label: 'DEBUG' },
          { value: '-l info', label: 'INFO' },
          { value: '-l warning', label: 'WARN' },
          { value: '-l error', label: 'ERROR' },
          { value: '-l critical', label: 'CRITICAL' },
        ],
        default: '-l info',
      },
<<<<<<< HEAD
      {
        key: 'language',
        name: t('globalSettingConfig.language'),
        tip: t('globalSettingConfig.select_language'),
        type: 'select',
        options: languageList,
        default: langDefault,
=======
      // {
      //   key: 'language',
      //   name: t('globalSettingConfig.language'),
      //   tip: t('globalSettingConfig.select_language_desc'),
      //   type: 'select',
      //   options: languageList,
      //   default: langDefault,
      // },
      {
        key: 'bypassArchive',
        name: t('globalSettingConfig.bypass_archive'),
        tip: t('globalSettingConfig.bypass_archive_desc'),
        type: 'bool',
        default: false,
>>>>>>> 0e9f7b04
      },
    ],
  },
  {
    key: 'performance',
    name: t('globalSettingConfig.porformance'),
    config: [
      {
        key: 'rocket',
        name: t('globalSettingConfig.rocket_model'),
        tip: t('globalSettingConfig.rocket_model_desc'),
        default: false,
        disabled: numCPUs <= 4,
        type: 'bool',
      },
      {
        key: 'bypassAccounting',
        name: t('globalSettingConfig.bypass_accounting'),
        tip: t('globalSettingConfig.bypass_accounting_desc'),
        default: false,
        type: 'bool',
      },
      {
        key: 'bypassTradingData',
        name: t('globalSettingConfig.bypass_trading_data'),
        tip: t('globalSettingConfig.bypass_trading_data_desc'),
        default: false,
        type: 'bool',
      },
    ],
  },
  {
    key: 'strategy',
    name: t('globalSettingConfig.strategy'),
    config: [
      {
        key: 'python',
        name: t('globalSettingConfig.use_local_python'),
        tip: t('globalSettingConfig.local_python_desc', {
          py_version: __python_version_resolved,
          whl_dir_path: PY_WHL_DIR,
        }),
        default: false,
        type: 'bool',
      },
      {
        key: 'pythonPath',
        name: t('globalSettingConfig.python_path'),
        tip: t('globalSettingConfig.python_path_desc'),
        default: '',
        type: 'file',
      },
    ],
  },
  {
    key: 'trade',
    name: t('globalSettingConfig.trade'),
    config: [
      {
        key: 'sound',
        name: t('globalSettingConfig.sound'),
        tip: t('globalSettingConfig.use_sound'),
        default: false,
        type: 'bool',
      },
      {
        key: 'fatFinger',
        name: t('globalSettingConfig.fat_finger_threshold'),
        tip: t('globalSettingConfig.set_fat_finger'),
        default: '',
        type: 'percent',
      },
      {
        key: 'close',
        name: t('globalSettingConfig.close_threshold'),
        tip: t('globalSettingConfig.set_close_threshold'),
        default: '',
        type: 'percent',
      },

      {
        key: 'limit',
        name: t('globalSettingConfig.trade_limit'),
        tip: t('globalSettingConfig.set_trade_limit'),
        default: [],
        type: 'table',
        columns: [
          {
            key: 'instrument',
            name: t('tradeConfig.instrument_id'),
            type: 'instrument',
          },
          {
            key: 'orderInputKey',
            name: t('globalSettingConfig.order_input_key'),
            type: 'select',
            options: [
              {
                value: OrderInputKeyEnum.VOLUME,
                label: OrderInputKeySetting[OrderInputKeyEnum.VOLUME].name,
              },
              {
                value: OrderInputKeyEnum.PRICE,
                label: OrderInputKeySetting[OrderInputKeyEnum.PRICE].name,
              },
            ],
          },
          {
            key: 'limitValue',
            name: t('globalSettingConfig.limit_value'),
            default: 0,
            type: 'float',
          },
        ],
      },
      {
        key: 'assetMargin',
        name: t('globalSettingConfig.asset_margin'),
        tip: t('globalSettingConfig.show_asset_margin'),
        default: false,
        type: 'bool',
      },
    ],
  },
  {
    key: 'code',
    name: t('globalSettingConfig.code_editor'),
    config: [
      {
        key: 'tabSpaceType',
        name: t('globalSettingConfig.tab_space_type'),
        tip: t('globalSettingConfig.set_tab_space'),
        default: CodeTabSetting[SpaceTabSettingEnum.SPACES].name,
        type: 'select',
        options: [
          {
            value: SpaceTabSettingEnum.SPACES,
            label: CodeTabSetting[SpaceTabSettingEnum.SPACES].name,
          },
          {
            value: SpaceTabSettingEnum.TABS,
            label: CodeTabSetting[SpaceTabSettingEnum.TABS].name,
          },
        ],
      },
      {
        key: 'tabSpaceSize',
        name: t('globalSettingConfig.tab_space_size'),
        tip: t('globalSettingConfig.set_tab_space_size'),
        default: CodeSizeSetting[SpaceSizeSettingEnum.FOURINDENT].name,
        type: 'select',
        options: [
          {
            value: SpaceSizeSettingEnum.TWOINDENT,
            label: CodeSizeSetting[SpaceSizeSettingEnum.TWOINDENT].name,
          },
          {
            value: SpaceSizeSettingEnum.FOURINDENT,
            label: CodeSizeSetting[SpaceSizeSettingEnum.FOURINDENT].name,
          },
        ],
      },
    ],
  },
];

export const getKfGlobalSettingsValue = (): Record<
  string,
  Record<string, KungfuApi.KfConfigValue>
> => {
  return fse.readJSONSync(KF_CONFIG_PATH) as Record<
    string,
    Record<string, KungfuApi.KfConfigValue>
  >;
};

export const setKfGlobalSettingsValue = (
  value: Record<string, Record<string, KungfuApi.KfConfigValue>>,
) => {
  return Promise.resolve(fse.writeJSONSync(KF_CONFIG_PATH, value));
};

export const riskSettingConfig: KfSystemConfig = {
  key: 'riskSetting',
  name: '风控',
  config: [
    {
      key: 'riskSetting',
      name: t('风控'),
      tip: t('风控描述'),
      default: [],
      type: 'table',
      columns: [
        {
          key: 'account_id',
          name: t('账户'),
          type: 'td',
        },
        {
          key: 'max_order_volume',
          name: t('单比最大量'),
          type: 'int',
        },
        {
          key: 'max_daily_volume',
          name: t('每日最大成交量'),
          type: 'int',
        },
        {
          key: 'self_filled_check',
          name: t('防止自成交'),
          type: 'bool',
          default: false,
        },
        {
          key: 'max_cancel_ratio',
          name: t('最大回撤率'),
          type: 'int',
        },
        {
          key: 'white_list',
          name: t('标的白名单'),
          type: 'instruments',
        },
      ],
    },
  ],
};<|MERGE_RESOLUTION|>--- conflicted
+++ resolved
@@ -49,30 +49,20 @@
         ],
         default: '-l info',
       },
-<<<<<<< HEAD
       {
         key: 'language',
         name: t('globalSettingConfig.language'),
-        tip: t('globalSettingConfig.select_language'),
+        tip: t('globalSettingConfig.select_language_desc'),
         type: 'select',
         options: languageList,
         default: langDefault,
-=======
-      // {
-      //   key: 'language',
-      //   name: t('globalSettingConfig.language'),
-      //   tip: t('globalSettingConfig.select_language_desc'),
-      //   type: 'select',
-      //   options: languageList,
-      //   default: langDefault,
-      // },
+      },
       {
         key: 'bypassArchive',
         name: t('globalSettingConfig.bypass_archive'),
         tip: t('globalSettingConfig.bypass_archive_desc'),
         type: 'bool',
         default: false,
->>>>>>> 0e9f7b04
       },
     ],
   },
