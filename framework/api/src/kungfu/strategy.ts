import { setKfConfig } from './store';
import { getStrategyKfLocation, getKfConfig } from './store';
import { message } from 'ant-design-vue';
export const getStrategyById = (
  strategyId: string,
): Promise<Array<Code.Strategy>> => {
  return new Promise((resolve) => {
    const strategyData: KungfuApi.KfConfig = getKfConfig(strategyId);
    const strategy: Array<Code.Strategy> = [
      { ...JSON.parse(strategyData.value || '{}') },
    ];
    resolve(strategy);
  });
};

export const updateStrategyPath = async (
  strategyId: string,
  strategyPath: string,
) => {
  let addTime = +new Date().getTime() * Math.pow(10, 6);
  const strategyOld: Array<Code.Strategy> = await getStrategyById(strategyId);
  const kfLocation = getStrategyKfLocation(strategyId);
  if (strategyOld.length) {
    addTime = strategyOld[0].add_time;
  }
  return new Promise((resolve) => {
    const strategy = setKfConfig(
      kfLocation,
      JSON.stringify({
        strategy_id: strategyId,
        strategy_path: strategyPath,
        add_time: addTime,
      }),
    )
      .then(() => {
        message.success('更新策略路径成功');
<<<<<<< HEAD
    })
=======
      })
      .then(() => {
        useGlobalStore().setKfConfigList();
      });
>>>>>>> 7e2c343b
    resolve(strategy);
  });
};<|MERGE_RESOLUTION|>--- conflicted
+++ resolved
@@ -34,14 +34,7 @@
     )
       .then(() => {
         message.success('更新策略路径成功');
-<<<<<<< HEAD
     })
-=======
-      })
-      .then(() => {
-        useGlobalStore().setKfConfigList();
-      });
->>>>>>> 7e2c343b
     resolve(strategy);
   });
 };