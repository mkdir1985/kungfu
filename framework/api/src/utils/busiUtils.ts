import path from 'path';
import dayjs from 'dayjs';
import fse, { Stats } from 'fs-extra';
import log4js from 'log4js';
import { buildProcessLogPath, EXTENSION_DIRS } from '../config/pathConfig';
import {
  InstrumentType,
  KfCategory,
  AppStateStatus,
  Pm2ProcessStatus,
  Side,
  Offset,
  Direction,
  OrderStatus,
  HedgeFlag,
  PriceType,
  TimeCondition,
  VolumeCondition,
  ExchangeIds,
  FutureArbitrageCodes,
  CommissionMode,
} from '../config/tradingConfig';
import {
  KfCategoryEnum,
  DirectionEnum,
  OrderStatusEnum,
  LedgerCategoryEnum,
  InstrumentTypeEnum,
  SideEnum,
  OffsetEnum,
  HedgeFlagEnum,
  InstrumentTypes,
  KfCategoryTypes,
  LedgerCategoryTypes,
  ProcessStatusTypes,
  BrokerStateStatusTypes,
  PriceTypeEnum,
  TimeConditionEnum,
  VolumeConditionEnum,
  MakeOrderByWatcherEnum,
  BrokerStateStatusEnum,
} from '../typings/enums';
import {
  deleteProcess,
  Pm2ProcessStatusData,
  Pm2ProcessStatusDetail,
  Pm2ProcessStatusDetailData,
  startLedger,
  startMaster,
  startMd,
  startStrategy,
  startTd,
} from './processUtils';
import { Proc } from 'pm2';

interface SourceAccountId {
  source: string;
  id: string;
}

export interface ExtensionData {
  name: string;
  key: string;
  extPath: string;
  type: InstrumentTypes[];
}

declare global {
  interface String {
    toAccountId(): string;
    parseSourceAccountId(): SourceAccountId;
    toSourceName(): string;
    toStrategyId(): string;
    toKfCategory(): string;
    toKfGroup(): string;
    toKfName(): string;
  }

  interface Array<T> {
    removeRepeat(): Array<T>;
    kfForEach(cb: <T>(t: T, index: number) => void): void;
    kfReverseForEach(cb: <T>(t: T, index: number) => void): void;
    kfForEachAsync(cb: <T>(t: T, index: number) => void): void;
  }
}

export {};

//for td processId
String.prototype.toAccountId = function (): string {
  if (this.indexOf('_') === -1) return this.toString();
  if (this.split('_').length !== 3) return this.toString();
  return this.split('_').slice(1).join('_');
};

//for md processId
String.prototype.toSourceName = function (): string {
  if (this.indexOf('_') === -1) return this.toString();
  if (this.split('_').length !== 2) return this.toString();
  return this.split('_')[1];
};

//for strategy processId
String.prototype.toStrategyId = function (): string {
  if (this.indexOf('_') === -1) return this.toString();
  if (this.split('_').length !== 2) return this.toString();
  return this.split('_')[1];
};

String.prototype.toKfCategory = function (): string {
  if (this.indexOf('_') === -1) return this.toString();
  if (this.split('_').length !== 3) return this.toString();
  return this.split('_')[0];
};

String.prototype.toKfGroup = function (): string {
  if (this.indexOf('_') === -1) return this.toString();
  if (this.split('_').length !== 3) return this.toString();
  return this.split('_')[1];
};

String.prototype.toKfName = function (): string {
  if (this.indexOf('_') === -1) return this.toString();
  if (this.split('_').length !== 3) return this.toString();
  return this.split('_')[2];
};

String.prototype.parseSourceAccountId = function (): SourceAccountId {
  const parseList = this.toString().split('_');
  //没有 "_"
  if (parseList.length !== 2) {
    throw new Error(`${this} accountId format is wrong！`);
  } else {
    return {
      source: parseList[0],
      id: parseList[1],
    };
  }
};

Array.prototype.removeRepeat = function () {
  return Array.from(new Set(this));
};

Array.prototype.kfForEach = function (cb) {
  if (!cb) return;
  const t = this;
  const len = t.length;
  let i = 0;

  while (i < len) {
    cb.call(t, t[i], i);
    i++;
  }
};

Array.prototype.kfReverseForEach = function (cb) {
  if (!cb) return;
  const t = this;
  let i = t.length;
  while (i--) {
    cb.call(t, t[i], i);
  }
};

Array.prototype.kfForEachAsync = function (cb) {
  if (!cb) return;
  const t = this;
  const len = t.length;
  return new Promise((resolve) => {
    setImmediateIter(t, 0, len, cb, () => {
      resolve(true);
    });
  });
};

function setImmediateIter<T>(
  list: Array<T>,
  i: number,
  len: number,
  cb: Function,
  fcb: Function,
) {
  if (i < len) {
    setImmediate(() => {
      cb(list[i], i);
      setImmediateIter(list, ++i, len, cb, fcb);
    });
  } else {
    fcb();
  }
}

log4js.configure({
  appenders: {
    app: {
      type: 'file',
      filename: buildProcessLogPath('app'),
    },
  },
  categories: { default: { appenders: ['app'], level: 'info' } },
});

export const logger = log4js.getLogger('app');

export const kfLogger = {
  info: (...args: Array<string | number>) => {
    if (process.env.NODE_ENV === 'development') {
      if (process.env.APP_TYPE !== 'cli') {
        console.log('<KF_INFO>', args.join(' '));
      }
    }
    logger.info('<KF_INFO>', args.join(' '));
  },

  warn: (...args: Array<string | number>) => {
    if (process.env.NODE_ENV === 'development') {
      if (process.env.APP_TYPE !== 'cli') {
        console.warn('<KF_INFO>', args.join(' '));
      }
    }
    logger.warn('<KF_INFO>', args.join(' '));
  },

  error: (...args: Array<string | number>) => {
    if (process.env.NODE_ENV === 'development') {
      if (process.env.APP_TYPE !== 'cli') {
        console.error('<KF_INFO>', args.join(' '));
      }
    }
    logger.error('<KF_INFO>', args.join(' '));
  },
};

export const dealSpaceInPath = (pathname: string) => {
  const normalizePath = path.normalize(pathname);
  return normalizePath.replace(/ /g, ' ');
};

export const setTimerPromiseTask = (fn: Function, interval = 500) => {
  var taskTimer: number | undefined = undefined;
  var clear = false;
  function timerPromiseTask(fn: Function, interval = 500) {
    if (taskTimer) global.clearTimeout(taskTimer as unknown as NodeJS.Timeout);
    fn().finally(() => {
      if (clear) {
        if (taskTimer)
          global.clearTimeout(taskTimer as unknown as NodeJS.Timeout);
        return;
      }
      taskTimer = +global.setTimeout(() => {
        timerPromiseTask(fn, interval);
      }, interval);
    });
  }
  timerPromiseTask(fn, interval);
  return {
    clearLoop: function () {
      clear = true;
      if (taskTimer != null)
        global.clearTimeout(taskTimer as unknown as NodeJS.Timeout);
    },
  };
};

export const loopToRunProcess = async <T>(
  promiseFunc: Array<() => Promise<T>>,
  interval = 1000,
) => {
  let i = 0,
    len = promiseFunc.length;
  let resList: (T | Error)[] = [];
  for (i = 0; i < len; i++) {
    const pFunc = promiseFunc[i];
    try {
      const res: T = await pFunc();
      resList.push(res);
    } catch (err: unknown) {
      resList.push(err as Error);
    }

    await delayMilliSeconds(interval);
  }
  return resList;
};

export const delayMilliSeconds = (miliSeconds: number): Promise<void> => {
  return new Promise((resolve) => {
    let timer = setTimeout(() => {
      resolve();
      clearTimeout(timer);
    }, miliSeconds);
  });
};

export const findTargetFromArray = <T>(
  list: Array<T>,
  targetKey: string,
  targetValue: string | number,
) => {
  const targetList = list.filter(
    (item) => (item || {})[targetKey] === targetValue,
  );
  if (targetList) {
    return targetList[0];
  }
  return null;
};

export const buildObjectFromArray = <T>(
  list: Array<T>,
  targetKey: number | string,
  targetValueKey?: number | string,
): Record<string | number, T | T[keyof T] | undefined> => {
  return list.reduce((item1, item2) => {
    const key: number | string | symbol = (item2 || {})[targetKey] || '';
    if (key !== '' && key !== undefined) {
      if (targetValueKey === undefined) {
        item1[key] = item2;
      } else {
        item1[key] = (item2 || {})[targetValueKey];
      }
    }
    return item1;
  }, {} as Record<string | number, T | T[keyof T] | undefined>);
};

export const getInstrumentTypeData = (
  instrumentType: InstrumentTypes,
): KungfuApi.KfTradeValueCommonData => {
  return InstrumentType[
    (InstrumentTypeEnum[instrumentType] as InstrumentTypeEnum) ||
      InstrumentTypeEnum.unknown
  ];
};

const getChildFileStat = async (
  dirname: string,
): Promise<Array<{ childFilePath: string; stat: Stats }>> => {
  if (!(await fse.pathExists(dirname))) {
    return [];
  }

  const cDirs = await fse.readdir(dirname);
  const statsDatas: Array<{ childFilePath: string; stat: Stats }> =
    await Promise.all(
      cDirs.map((cDir: string) => {
        const childFilePath = path.join(dirname, cDir);
        return fse.stat(childFilePath).then((stat: Stats) => {
          return {
            childFilePath,
            stat,
          };
        });
      }),
    );

  return statsDatas;
};

export const flattenExtensionModuleDirs = async (
  extensionDirs: string[],
): Promise<string[]> => {
  let extensionModuleDirs: string[] = [];
  const statsList = await Promise.all(
    extensionDirs.map((dirname: string) => {
      return getChildFileStat(dirname);
    }),
  );

  let i = 0,
    len = statsList.length;
  for (i = 0; i < len; i++) {
    const statsDatas = statsList[i];
    for (let r = 0; r < statsDatas.length; r++) {
      const statsData = statsDatas[r];
      const { childFilePath, stat } = statsData;
      if (stat.isDirectory()) {
        if (
          process.env.NODE_ENV === 'production' ||
          childFilePath.includes('dist')
        ) {
          if (fse.pathExistsSync(path.join(childFilePath, 'package.json'))) {
            extensionModuleDirs.push(childFilePath);
          } else {
            const extModules = await flattenExtensionModuleDirs([
              childFilePath,
            ]);
            extensionModuleDirs = extensionModuleDirs.concat(extModules);
          }
        } else {
          const extModules = await flattenExtensionModuleDirs([
            path.join(childFilePath, 'dist'),
          ]);
          extensionModuleDirs = extensionModuleDirs.concat(extModules);
        }
      }
    }
  }

  return extensionModuleDirs;
};

const getKfExtConfigList = async (): Promise<KungfuApi.KfExtOriginConfig[]> => {
  const extModuleDirs = await flattenExtensionModuleDirs(EXTENSION_DIRS);
  const packageJSONPaths = extModuleDirs.map((item) =>
    path.join(item, 'package.json'),
  );
  return await Promise.all(
    packageJSONPaths.map((item) => {
      return fse.readJSON(item).then((jsonConfig) => {
        return {
          ...(jsonConfig.kungfuConfig || {}),
          extPath: path.dirname(item),
        };
      });
    }),
  ).then((configList: KungfuApi.KfExtOriginConfig[]) => {
    return configList.filter(
      (
        config: KungfuApi.KfExtOriginConfig,
      ): config is KungfuApi.KfExtOriginConfig => !!config,
    );
  });
};

const resolveInstrumentTypesInExtType = (
  types: InstrumentTypes | InstrumentTypes[],
): InstrumentTypes[] => {
  if (typeof types === 'string') {
    types = [types.toLowerCase() as InstrumentTypes];
    return types;
  }

  if (!types.length) {
    return ['unknown'];
  }

  return types.map((type) => type.toLowerCase()) as InstrumentTypes[];
};

const getKfExtensionConfigByCategory = (
  extConfigs: KungfuApi.KfExtOriginConfig[],
): KungfuApi.KfExtConfigs => {
  return extConfigs
    .filter((item) => !!item.config)
    .reduce((configByCategory, extConfig: KungfuApi.KfExtOriginConfig) => {
      const extKey = extConfig.key;
      const extName = extConfig.name;
      const extPath = extConfig.extPath;
      (Object.keys(extConfig['config'] || {}) as KfCategoryTypes[]).forEach(
        (category: KfCategoryTypes) => {
          const configOfCategory = (extConfig['config'] || {})[category];
          configByCategory[category] = {
            ...(configByCategory[category] || {}),
            [extKey]: {
              name: extName,
              extPath,
              type: resolveInstrumentTypesInExtType(
                configOfCategory?.type || [],
              ),
              settings: configOfCategory?.settings || [],
            },
          };
        },
      );
      return configByCategory;
    }, {} as KungfuApi.KfExtConfigs);
};

const getKfUIExtensionConfigByExtKey = (
  extConfigs: KungfuApi.KfExtOriginConfig[],
): KungfuApi.KfUIExtConfigs => {
  return extConfigs
    .filter((item) => !!item.ui_config)
    .reduce((configByExtraKey, extConfig) => {
      const extKey = extConfig.key;
      const extName = extConfig.name;
      const extPath = extConfig.extPath;
      const uiConfig = extConfig['ui_config'];
      const position = uiConfig?.position || '';
      const components = uiConfig?.components;

      if (!position) {
        return configByExtraKey;
      }

      configByExtraKey[extKey] = {
        name: extName,
        extPath,
        position,
        components: components || {
          index: 'index.js',
        },
      };
      return configByExtraKey;
    }, {} as KungfuApi.KfUIExtConfigs);
  2;
};

export const getKfExtensionConfig =
  async (): Promise<KungfuApi.KfExtConfigs> => {
    const kfExtConfigList = await getKfExtConfigList();
    return getKfExtensionConfigByCategory(kfExtConfigList);
  };

export const getKfUIExtensionConfig =
  async (): Promise<KungfuApi.KfUIExtConfigs> => {
    const kfExtConfigList = await getKfExtConfigList();
    return getKfUIExtensionConfigByExtKey(kfExtConfigList);
  };

export const buildExtTypeMap = (
  extConfigs: KungfuApi.KfExtConfigs,
  category: KfCategoryTypes,
): Record<string, InstrumentTypes> => {
  const extTypeMap: Record<string, InstrumentTypes> = {};
  const targetCategoryConfig: Record<string, KungfuApi.KfExtConfig> =
    extConfigs[category] || {};

  Object.keys(targetCategoryConfig).forEach((extKey: string) => {
    const configInKfExtConfig = targetCategoryConfig[extKey];
    const types = resolveInstrumentTypesInExtType(
      configInKfExtConfig?.type || [],
    );

    if (!types.length) {
      extTypeMap[extKey] = 'unknown';
      return;
    }

    const primaryType = types.sort(
      (type1: InstrumentTypes, type2: InstrumentTypes) => {
        const level1 =
          (
            InstrumentType[
              InstrumentTypeEnum[type1] || InstrumentTypeEnum.unknown
            ] || {}
          ).level || 0;
        const level2 =
          (
            InstrumentType[
              InstrumentTypeEnum[type2] || InstrumentTypeEnum.unknown
            ] || {}
          ).level || 0;
        return level2 - level1;
      },
    )[0];

    extTypeMap[extKey] = primaryType;
  });

  return extTypeMap;
};

export const statTime = (name: string) => {
  if (process.env.NODE_ENV !== 'production') {
    console.time(name);
  }
};

export const statTimeEnd = (name: string) => {
  if (process.env.NODE_ENV !== 'production') {
    console.timeEnd(name);
  }
};

export const getExtConfigList = (
  extConfigs: KungfuApi.KfExtConfigs,
  extensionType: KfCategoryTypes,
): ExtensionData[] => {
  const target = extConfigs[extensionType];
  return Object.keys(target || {})
    .map((extKey: string) => {
      const sourceInstrumentType = (target || {})[extKey]?.type;

      if (sourceInstrumentType === undefined) {
        return null;
      }

      const isTypeStr = typeof sourceInstrumentType === 'string';
      return {
        key: extKey,
        name: (target || {})[extKey]?.name || extKey,
        extPath: (target || {})[extKey]?.extPath || '',
        type: isTypeStr ? [sourceInstrumentType] : [...sourceInstrumentType],
      };
    })
    .filter((extData: ExtensionData | null) => !!extData) as ExtensionData[];
};

export const hidePasswordByLogger = (config: string) => {
  let configCopy = JSON.parse(config);
  Object.keys(configCopy || {}).forEach((key: string) => {
    if (key.includes('password')) {
      configCopy[key] = '******';
    }
  });
  return JSON.stringify(configCopy);
};

export const getTradingDate = (today = true): string => {
  if (today) {
    return dayjs().format('YYYY-MM-DD');
  }

  const currentTimestamp = dayjs().valueOf();
  const tradingDayTimestamp = +dayjs()
    .set('hours', 15)
    .set('minutes', 30)
    .valueOf();

  if (currentTimestamp > tradingDayTimestamp) {
    return dayjs().add(1, 'day').format('YYYY-MM-DD');
  } else {
    return dayjs().format('YYYY-MM-DD');
  }
};

export const listDirSync = (filePath: string): string[] => {
  fse.ensureDirSync(filePath);
  return fse.readdirSync(filePath);
};

export const removeJournal = (targetFolder: string): Promise<void> => {
  function iterator(folder: string) {
    const items = listDirSync(folder);

    if (!items) return;

    const folders = items.filter((f: string) => {
      const stat = fse.statSync(path.join(folder, f));

      if (stat.isDirectory()) return true;
      return false;
    });

    const files = items.filter((f: string) => {
      const stat = fse.statSync(path.join(folder, f));

      if (stat.isFile()) return true;
      return false;
    });

    files.forEach((f: string) => {
      if (f.includes('.journal')) {
        fse.removeSync(path.join(folder, f));
      }
    });

    folders.forEach((f: string) => {
      iterator(path.join(folder, f));
    });
  }

  iterator(targetFolder);

  return Promise.resolve();
};

export const getProcessIdByKfLocation = (
  kfLocation: KungfuApi.KfLocation | KungfuApi.KfConfig,
): string => {
  if (kfLocation.category === 'td') {
    return `${kfLocation.category}_${kfLocation.group}_${kfLocation.name}`;
  } else if (kfLocation.category === 'md') {
    return `${kfLocation.category}_${kfLocation.group}`;
  } else if (kfLocation.category === 'strategy') {
    if (kfLocation.group === 'default') {
      return `${kfLocation.category}_${kfLocation.name}`;
    } else {
      return `${kfLocation.category}_${kfLocation.group}_${kfLocation.name}`;
    }
  } else if (kfLocation.category === 'system') {
    return kfLocation.name;
  } else {
    return `${kfLocation.category}_${kfLocation.group}_${kfLocation.name}`;
  }
};

export const getMdTdKfLocationByProcessId = (
  processId: string,
): KungfuApi.KfLocation | null => {
  if (processId.indexOf('td_') === 0) {
    if (processId.split('_').length === 3) {
      const [category, group, name] = processId.split('_');
      return {
        category: category as KfCategoryTypes,
        group,
        name,
        mode: 'live',
      };
    }
  } else if (processId.indexOf('md_') === 0) {
    if (processId.split('_').length === 2) {
      const [category, group] = processId.split('_');
      return {
        category: category as KfCategoryTypes,
        group,
        name: group,
        mode: 'live',
      };
    }
  }

  return null;
};

export const getTaskKfLocationByProcessId = (
  processId: string,
): KungfuApi.KfLocation | null => {
  if (processId.indexOf('strategy_') === 0) {
    const [category, group] = processId.split('_');
    return {
      category: category as KfCategoryTypes,
      group,
      name: processId.split('_').slice(2).join('_'),
      mode: 'live',
    };
  }

  return null;
};

export const getIdByKfLocation = (
  kfLocation:
    | KungfuApi.KfLocation
    | KungfuApi.KfConfig
    | KungfuApi.KfExtraLocation,
): string => {
  if (kfLocation.category === 'td') {
    return `${kfLocation.group}_${kfLocation.name}`;
  } else if (kfLocation.category === 'md') {
    return `${kfLocation.group}`;
  } else if (kfLocation.category === 'strategy') {
    return `${kfLocation.name}`;
  } else if (kfLocation.category === 'system') {
    return `${kfLocation.group}_${kfLocation.name}`;
  } else {
    return `${kfLocation.group}_${kfLocation.name}`;
  }
};

export const getStateStatusData = (
  name: ProcessStatusTypes | undefined,
): KungfuApi.KfTradeValueCommonData | undefined => {
  return name === undefined ? undefined : AppStateStatus[name];
};

export const getIfProcessRunning = (
  processStatusData: Pm2ProcessStatusData,
  processId: string,
): boolean => {
  const statusName = processStatusData[processId] || '';
  if (statusName) {
    if ((Pm2ProcessStatus[statusName].level || 0) > 0) {
      return true;
    }
  }

  return false;
};

export const getAppStateStatusName = (
  kfConfig: KungfuApi.KfLocation | KungfuApi.KfConfig,
  processStatusData: Pm2ProcessStatusData,
  appStates: Record<string, BrokerStateStatusTypes>,
): ProcessStatusTypes | undefined => {
  const processId = getProcessIdByKfLocation(kfConfig);

  if (!processStatusData[processId]) {
    return undefined;
  }

  if (!getIfProcessRunning(processStatusData, processId)) {
    return undefined;
  }

  if (appStates[processId]) {
    return appStates[processId];
  }

  const processStatus = processStatusData[processId];
  return processStatus;
};

export const getPropertyFromProcessStatusDetailDataByKfLocation = (
  processStatusDetailData: Pm2ProcessStatusDetailData,
  kfLocation: KungfuApi.KfLocation | KungfuApi.KfConfig,
): {
  status: ProcessStatusTypes | undefined;
  cpu: number;
  memory: string;
} => {
  const processStatusDetail: Pm2ProcessStatusDetail =
    processStatusDetailData[getProcessIdByKfLocation(kfLocation)] ||
    ({} as Pm2ProcessStatusDetail);
  const status = processStatusDetail.status;
  const monit = processStatusDetail.monit || {};

  return {
    status,
    cpu: monit.cpu || 0,
    memory: Number((monit.memory || 0) / (1024 * 1024)).toFixed(2),
  };
};

export class KfNumList<T> {
  list: T[];
  limit: number;

  constructor(limit: number) {
    this.list = [];
    this.limit = limit;
  }

  insert(item: T) {
    if (this.list.length >= this.limit) this.list.shift();
    this.list.push(item);
  }
}

export const debounce = (fn: Function, delay = 300, immediate = false) => {
  let timeout: number;
  return (...args: any) => {
    if (immediate && !timeout) {
      fn(...args);
    }
    clearTimeout(timeout);

    timeout = +setTimeout(() => {
      fn(...args);
    }, delay);
  };
};

export const getConfigValue = (kfConfig: KungfuApi.KfConfig) => {
  return JSON.parse(kfConfig.value || '{}');
};

export const buildIdByKeysFromKfConfigSettings = (
  kfConfigState: Record<string, KungfuApi.KfConfigValue>,
  keys: string[],
) => {
  return keys
    .map((key) => kfConfigState[key])
    .filter((value) => value !== undefined)
    .join('_');
};

export const switchKfLocation = (
  watcher: KungfuApi.Watcher | null,
  kfLocation: KungfuApi.KfLocation | KungfuApi.KfConfig,
  targetStatus: boolean,
): Promise<void | Proc> => {
  const processId = getProcessIdByKfLocation(kfLocation);

  if (!targetStatus) {
    if (kfLocation.category !== 'system') {
      if (watcher && !watcher.isReadyToInteract(kfLocation)) {
        return Promise.reject(
          new Error(`${processId} 还未准备就绪, 请稍后重试`),
        );
      }
    }

    return deleteProcess(processId);
  }

  switch (kfLocation.category) {
    case 'system':
      if (kfLocation.name === 'master') {
        return startMaster(true);
      } else if (kfLocation.name === 'ledger') {
        return startLedger(true);
      }

    case 'td':
      return startTd(getIdByKfLocation(kfLocation));
    case 'md':
      return startMd(getIdByKfLocation(kfLocation));

    case 'strategy':
      const strategyPath =
        JSON.parse((kfLocation as KungfuApi.KfConfig)?.value || '{}')
          .strategy_path || '';
      if (!strategyPath) {
        throw new Error('Start Stratgy without strategy_path');
      }
      return startStrategy(getIdByKfLocation(kfLocation), strategyPath);
    default:
      return Promise.resolve();
  }
};

export const dealKfNumber = (
  preNumber: bigint | number | undefined | unknown,
): string | number | bigint | unknown => {
  if (preNumber === undefined) return '--';
  if (preNumber === null) return '--';

  if (Number.isNaN(Number(preNumber))) {
    return '--';
  }
  return preNumber;
};

export const dealKfPrice = (
  preNumber: bigint | number | undefined | null | unknown,
): string => {
  const afterNumber = dealKfNumber(preNumber);

  if (afterNumber === '--') {
    return afterNumber;
  }

  return Number(afterNumber).toFixed(4);
};

export const dealAssetPrice = (
  preNumber: bigint | number | undefined | unknown,
): string => {
  const afterNumber = dealKfNumber(preNumber);

  if (afterNumber === '--') {
    return afterNumber;
  }

  return Number(afterNumber).toFixed(2);
};

export const sum = (list: number[]): number => {
  if (!list.length) return 0;
  return list.reduce((accumlator, a) => accumlator + +a);
};

export const dealSide = (side: SideEnum): KungfuApi.KfTradeValueCommonData => {
  return Side[side];
};

export const dealOffset = (
  offset: OffsetEnum,
): KungfuApi.KfTradeValueCommonData => {
  return Offset[offset];
};

export const dealDirection = (
  direction: DirectionEnum,
): KungfuApi.KfTradeValueCommonData => {
  return Direction[direction];
};

export const dealOrderStatus = (
  status: OrderStatusEnum,
  errorMsg?: string,
): KungfuApi.KfTradeValueCommonData => {
  return {
    ...OrderStatus[status],
    ...(+status === OrderStatusEnum.Error && errorMsg
      ? {
          name: errorMsg,
        }
      : {}),
  };
};

export const dealPriceType = (
  priceType: PriceTypeEnum,
): KungfuApi.KfTradeValueCommonData => {
  return PriceType[priceType];
};

export const dealTimeCondition = (
  timeCondition: TimeConditionEnum,
): KungfuApi.KfTradeValueCommonData => {
  return TimeCondition[timeCondition];
};

export const dealVolumeCondition = (
  volumeCondition: VolumeConditionEnum,
): KungfuApi.KfTradeValueCommonData => {
  return VolumeCondition[volumeCondition];
};

export const dealInstrumentType = (
  instrumentType: InstrumentTypeEnum,
): KungfuApi.KfTradeValueCommonData => {
  return InstrumentType[instrumentType];
};

export const dealHedgeFlag = (
  hedgeFlag: HedgeFlagEnum,
): KungfuApi.KfTradeValueCommonData => {
  return HedgeFlag[hedgeFlag];
};

export const getKfCategoryData = (
  category: KfCategoryTypes,
): KungfuApi.KfTradeValueCommonData => {
  if (KfCategory[KfCategoryEnum[category]]) {
    return KfCategory[KfCategoryEnum[category]];
  }

  throw new Error(`Category ${category} is illegal`);
};

export const dealCategory = (
  category: KfCategoryTypes,
  extraCategory: Record<string, KungfuApi.KfTradeValueCommonData>,
): KungfuApi.KfTradeValueCommonData => {
  return KfCategory[KfCategoryEnum[category]] || extraCategory[category];
};

export const dealOrderStat = (
  orderStats: KungfuApi.DataTable<KungfuApi.OrderStat>,
  orderUKey: string,
): {
  latencySystem: string;
  latencyNetwork: string;
  latencyTrade: string;
  trade_time: bigint;
} | null => {
  const orderStat = orderStats[orderUKey];
  if (!orderStat) {
    return null;
  }

  const { insert_time, ack_time, md_time, trade_time } = orderStat;
  const latencyTrade =
    trade_time && ack_time
      ? Number(Number(trade_time - ack_time) / 1000).toFixed(0)
      : '--';
  const latencyNetwork =
    ack_time && insert_time
      ? Number(Number(ack_time - insert_time) / 1000).toFixed(0)
      : '--';
  const latencySystem =
    insert_time && md_time
      ? Number(Number(insert_time - md_time) / 1000).toFixed(0)
      : '--';

  return {
    latencySystem,
    latencyNetwork,
    latencyTrade,
    trade_time: orderStat.trade_time,
  };
};

export const dealLocationUID = (
  watcher: KungfuApi.Watcher | null,
  uid: number,
): string => {
  if (!watcher) {
    return '--';
  }

  const kfLocation = watcher?.getLocation(uid);
  if (!kfLocation) return '';
  return getIdByKfLocation(kfLocation);
};

export const resolveAccountId = (
  watcher: KungfuApi.Watcher | null,
  source: number,
  dest: number,
  parent_id: bigint,
): KungfuApi.KfTradeValueCommonData => {
  if (!watcher) return { color: 'default', name: '--' };

  const accountId = dealLocationUID(watcher, source);
  const destLocation: KungfuApi.KfLocation = watcher.getLocation(dest);

  if (parent_id === BigInt(MakeOrderByWatcherEnum.Manual)) {
    return {
      color: 'orange',
      name: `${accountId} 手动`,
    };
  }

  if (destLocation && destLocation.group === 'node') {
    if (parent_id !== BigInt(0)) {
      return {
        color: 'blue',
        name: `${accountId} 任务`,
      };
    }
  }

  return {
    color: 'text',
    name: accountId,
  };
};

export const resolveClientId = (
  watcher: KungfuApi.Watcher | null,
  dest: number,
  parent_id: bigint,
): KungfuApi.KfTradeValueCommonData => {
  if (!watcher) return { color: 'default', name: '--' };

  if (dest === 0) {
    return { color: 'default', name: '系统外' };
  }

  const destLocation: KungfuApi.KfLocation = watcher.getLocation(dest);
  if (!destLocation) return { color: 'default', name: '--' };

  if (destLocation.group === 'node') {
    if (parent_id !== BigInt(0)) {
      return { color: 'blue', name: '任务' };
    } else {
      return { color: 'orange', name: '手动' };
    }
  } else {
    if (parent_id !== BigInt(0)) {
      return { color: 'orange', name: `${destLocation.name} 手动` }; //是因为策略模块手动下单的时候刻意插入用于区分
    } else {
      return { color: 'text', name: destLocation.name };
    }
  }
};

export const getOrderTradeFilterKey = (category: KfCategoryTypes): string => {
  if (category === 'td') {
    return 'source';
  } else if (category === 'strategy') {
    return 'dest';
  }

  return '';
};

export const getTradingDataSortKey = (
  typename: KungfuApi.TradingDataTypeName,
): string => {
  if (typename === 'Order') {
    return 'update_time';
  } else if (typename === 'Trade') {
    return 'trade_time';
  } else if (typename === 'OrderInput') {
    return 'insert_time';
  } else if (typename === 'Position') {
    return 'instrument_id';
  }

  return '';
};

export const getLedgerCategory = (category: KfCategoryTypes): 0 | 1 => {
  if (category !== 'td' && category !== 'strategy') {
    return LedgerCategoryEnum.td;
  }

  return LedgerCategoryEnum[category as LedgerCategoryTypes];
};

export const filterLedgerResult = <T>(
  dataTable: KungfuApi.DataTable<T>,
  tradingDataTypeName: KungfuApi.TradingDataTypeName,
  kfLocation: KungfuApi.KfLocation | KungfuApi.KfConfig,
  sortKey?: string,
): T[] => {
  const { category, group, name } = kfLocation;
  const ledgerCategory = getLedgerCategory(category);
  let dataTableResolved = dataTable;

  if (ledgerCategory !== undefined) {
    dataTableResolved = dataTable.filter('ledger_category', ledgerCategory);
  }

  if (tradingDataTypeName === 'Position') {
    dataTableResolved = dataTableResolved.nofilter('volume', BigInt(0));
  }

  if (ledgerCategory === 0) {
    dataTableResolved = dataTableResolved
      .filter('source_id', group)
      .filter('account_id', name);
  } else if (ledgerCategory === 1) {
    dataTableResolved = dataTableResolved.filter('client_id', name);
  }

  if (sortKey) {
    return dataTableResolved.sort(sortKey);
  }

  return dataTableResolved.list();
};

export const dealAppStates = (
  watcher: KungfuApi.Watcher | null,
  appStates: Record<string, BrokerStateStatusEnum>,
): Record<string, BrokerStateStatusTypes> => {
  if (!watcher) {
    return {} as Record<string, BrokerStateStatusTypes>;
  }

  return Object.keys(appStates || {}).reduce((appStatesResolved, key) => {
    const kfLocation = watcher.getLocation(key);
    const processId = getProcessIdByKfLocation(kfLocation);
    const appStateValue = appStates[key] as BrokerStateStatusEnum;
    appStatesResolved[processId] = BrokerStateStatusEnum[
      appStateValue
    ] as BrokerStateStatusTypes;
    return appStatesResolved;
  }, {} as Record<string, BrokerStateStatusTypes>);
};

export const dealAssetsByHolderUID = (
  watcher: KungfuApi.Watcher | null,
  assets: KungfuApi.DataTable<KungfuApi.Asset>,
): Record<string, KungfuApi.Asset> => {
  if (!watcher) {
    return {} as Record<string, KungfuApi.Asset>;
  }

  return Object.values(assets).reduce((assetsResolved, asset) => {
    const { holder_uid } = asset;
    const kfLocation = watcher.getLocation(holder_uid);
    const processId = getProcessIdByKfLocation(kfLocation);
    assetsResolved[processId] = asset;
    return assetsResolved;
  }, {} as Record<string, KungfuApi.Asset>);
};

export const dealTradingData = (
  watcher: KungfuApi.Watcher | null,
  tradingData: KungfuApi.TradingData | undefined,
  tradingDataTypeName: KungfuApi.TradingDataTypeName,
  kfLocation: KungfuApi.KfLocation | KungfuApi.KfConfig,
): KungfuApi.TradingDataNameToType[KungfuApi.TradingDataTypeName][] => {
  if (!watcher) {
    throw new Error('Watcher 错误');
  }

  if (!tradingData) {
    console.error('ledger is undefined');
    return [];
  }

  const currentUID = watcher.getLocationUID(kfLocation);
  const orderTradeFilterKey = getOrderTradeFilterKey(kfLocation.category);
  const sortKey = getTradingDataSortKey(tradingDataTypeName);

  if (
    tradingDataTypeName === 'Order' ||
    tradingDataTypeName === 'Trade' ||
    tradingDataTypeName === 'OrderInput'
  ) {
    const afterFilterDatas = tradingData[tradingDataTypeName].filter(
      orderTradeFilterKey,
      currentUID,
    );

    if (sortKey) {
      return afterFilterDatas.sort(sortKey);
    } else {
      return afterFilterDatas.list();
    }
  }

  return filterLedgerResult<
    KungfuApi.TradingDataNameToType[KungfuApi.TradingDataTypeName]
  >(tradingData[tradingDataTypeName], tradingDataTypeName, kfLocation, sortKey);
};

export const isTdStrategyCategory = (category: string): boolean => {
  if (category !== 'td') {
    if (category !== 'strategy') {
      return false;
    }
  }

  return true;
};

export const getPrimaryKeyFromKfConfigItem = (
  settings: KungfuApi.KfConfigItem[],
): KungfuApi.KfConfigItem[] => {
  return settings.filter((item) => {
    return !!item.primary;
  });
};

export const getCombineValueByPrimaryKeys = (
  primaryKeys: string[],
  formState: Record<string, KungfuApi.KfConfigValue>,
  extraValue = '',
) => {
  return [extraValue || '', ...primaryKeys.map((key) => formState[key])]
    .filter((item) => item !== '')
    .join('_');
};

export const transformSearchInstrumentResultToInstrument = (
  instrumentStr: string,
): KungfuApi.InstrumentResolved | null => {
  const pair = instrumentStr.split('_');
  if (pair.length !== 5) return null;
  const [exchangeId, instrumentId, instrumentType, ukey, instrumentName] = pair;
  return {
    exchangeId,
    instrumentId,
    instrumentType: +instrumentType as InstrumentTypeEnum,
    instrumentName,
    id: `${instrumentId}_${instrumentName}_${exchangeId}`.toLowerCase(),
    ukey,
  };
};

export const dealKfConfigValueByType = (
  type: KungfuApi.KfConfigItemSupportedTypes,
  value: KungfuApi.KfConfigValue,
): string => {
  switch (type) {
    case 'instrument':
      const instrumentResolved =
        transformSearchInstrumentResultToInstrument(value);
      if (!instrumentResolved) {
        return value;
      }
      const { exchangeId, instrumentId } = instrumentResolved;
      return `${exchangeId}_${instrumentId}`;
    case 'side':
      return dealSide(+value).name;
    case 'offset':
      return dealOffset(+value).name;
    case 'direction':
      return dealDirection(+value).name;
    case 'instrumentType':
      return dealInstrumentType(+value).name;
    case 'priceType':
      return dealPriceType(+value).name;
    case 'hedgeFlag':
      return dealHedgeFlag(+value).name;
    case 'volumeCondition':
      return dealVolumeCondition(+value).name;
    case 'timeCondition':
      return dealTimeCondition(+value).name;
    default:
      return value;
  }
};

export const booleanProcessEnv = (val: string): boolean => {
  if (val === 'true') {
    return true;
  } else if (val === 'false') {
    return false;
  } else {
    return !!val;
  }
};

export const numberEnumRadioType: Record<
  string,
  Record<number, KungfuApi.KfTradeValueCommonData>
> = {
  offset: Offset,
  hedgeFlag: HedgeFlag,
  direction: Direction,
  volumeCondition: VolumeCondition,
  timeCondition: TimeCondition,
  commissionMode: CommissionMode,
};

export const numberEnumSelectType: Record<
  string,
  Record<number, KungfuApi.KfTradeValueCommonData>
> = {
  side: Side,
  priceType: PriceType,
  instrumentType: InstrumentType,
};

export const stringEnumSelectType: Record<
  string,
  Record<string, KungfuApi.KfTradeValueCommonData>
> = {
  exchange: ExchangeIds,
  futureArbitrageCode: FutureArbitrageCodes,
};

export const KfConfigValueNumberType = [
  'int',
  'float',
  'percent',
  ...Object.keys(numberEnumSelectType || {}),
  ...Object.keys(numberEnumRadioType || {}),
];

export const KfConfigValueBooleanType = ['bool'];

export const KfConfigValueArrayType = ['files', 'instruments'];

export const initFormStateByConfig = (
  configSettings: KungfuApi.KfConfigItem[],
  initValue?: Record<string, KungfuApi.KfConfigValue>,
): Record<string, KungfuApi.KfConfigValue> => {
  if (!configSettings) return {};
  const formState: Record<string, KungfuApi.KfConfigValue> = {};
  configSettings.forEach((item) => {
    const type = item.type;
    const isBoolean = KfConfigValueBooleanType.includes(type);
    const isNumber = KfConfigValueNumberType.includes(type);
    const isArray = KfConfigValueArrayType.includes(type);

    let defaultValue;
    if (typeof item?.default === 'object') {
      defaultValue = JSON.parse(JSON.stringify(item?.default));
    } else {
      defaultValue = item?.default;
    }

    if (defaultValue === undefined) {
      defaultValue = isBoolean
        ? false
        : isNumber
        ? 0
        : type === 'timePicker'
        ? dayjs().valueOf().toString()
        : isArray
        ? []
        : '';
    }
    if ((initValue || {})[item.key] !== undefined) {
      defaultValue = (initValue || {})[item.key];
    }

    if (KfConfigValueBooleanType.includes(type)) {
      defaultValue =
        defaultValue === 'true'
          ? true
          : defaultValue === 'false'
          ? false
          : !!defaultValue;
    } else if (KfConfigValueNumberType.includes(type)) {
      defaultValue = +defaultValue;
    }

    formState[item.key] = defaultValue;
  });

  return formState;
};

<<<<<<< HEAD
//深度克隆obj
export const deepClone = <T>(obj: T): T => {
  if (!obj) return obj;
  return JSON.parse(JSON.stringify(obj));
};
=======
export function isCriticalLog(line: string): boolean {
  if (line.indexOf('critical') !== -1) {
    return true;
  }

  if (line.indexOf('File') !== -1) {
    if (line.indexOf('line') !== -1) {
      return true;
    }
  }

  if (line.indexOf('Traceback') != -1) {
    return true;
  }

  if (line.indexOf('Error') != -1) {
    return true;
  }

  if (line.indexOf('Try') != -1) {
    if (line.indexOf('for help') != -1) {
      return true;
    }
  }

  if (line.indexOf('Usage') != -1) {
    return true;
  }

  if (line.indexOf('Failed to execute') != -1) {
    return true;
  }

  if (line.indexOf('KeyboardInterrupt') != -1) {
    return true;
  }

  return false;
}
>>>>>>> 8c435d76
<|MERGE_RESOLUTION|>--- conflicted
+++ resolved
@@ -296,7 +296,7 @@
 export const findTargetFromArray = <T>(
   list: Array<T>,
   targetKey: string,
-  targetValue: string | number,
+  targetValue: string | number | boolean,
 ) => {
   const targetList = list.filter(
     (item) => (item || {})[targetKey] === targetValue,
@@ -1446,13 +1446,13 @@
   return formState;
 };
 
-<<<<<<< HEAD
 //深度克隆obj
 export const deepClone = <T>(obj: T): T => {
   if (!obj) return obj;
   return JSON.parse(JSON.stringify(obj));
 };
-=======
+
+
 export function isCriticalLog(line: string): boolean {
   if (line.indexOf('critical') !== -1) {
     return true;
@@ -1491,5 +1491,4 @@
   }
 
   return false;
-}
->>>>>>> 8c435d76
+}