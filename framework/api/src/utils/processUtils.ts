--- conflicted
+++ resolved
@@ -144,30 +144,15 @@
 };
 
 export const pm2List = (): Promise<ProcessDescription[]> => {
-<<<<<<< HEAD
-  return new Promise((resolve, reject) => {
-    pm2Connect().then(() => {
-      pm2.list((err: Error, pList: ProcessDescription[]) => {
-        if (err) {
-          kfLogger.error(err.message);
-          reject(err);
-          return;
-        }
-
-        resolve(pList);
-      });
-=======
-    return new Promise((resolve, reject) => {
-        pm2.list((err: Error, pList: ProcessDescription[]) => {
-            if (err) {
-                kfLogger.error(err.message);
-                reject(err);
-                return;
-            }
-
-            resolve(pList);
-        });
->>>>>>> 9ea30d45
+  return new Promise((resolve, reject) => {
+    pm2.list((err: Error, pList: ProcessDescription[]) => {
+      if (err) {
+        kfLogger.error(err.message);
+        reject(err);
+        return;
+      }
+
+      resolve(pList);
     });
   });
 };
@@ -175,31 +160,16 @@
 export const pm2Describe = (
   processId: string,
 ): Promise<ProcessDescription[]> => {
-<<<<<<< HEAD
-  return new Promise((resolve, reject) => {
-    pm2Connect().then(() => {
-      pm2.describe(processId, (err: Error, pList: ProcessDescription[]) => {
-        if (err) {
-          kfLogger.error(err.message);
-          reject(err);
-          return;
-        }
-
-        resolve(pList);
-      });
-=======
-    return new Promise((resolve, reject) => {
-        //此处无需connect，不然windows会卡死
-        pm2.describe(processId, (err: Error, pList: ProcessDescription[]) => {
-            if (err) {
-                kfLogger.error(err.message);
-                reject(err);
-                return;
-            }
-
-            resolve(pList);
-        });
->>>>>>> 9ea30d45
+  return new Promise((resolve, reject) => {
+    //此处无需connect，不然windows会卡死
+    pm2.describe(processId, (err: Error, pList: ProcessDescription[]) => {
+      if (err) {
+        kfLogger.error(err.message);
+        reject(err);
+        return;
+      }
+
+      resolve(pList);
     });
   });
 };
