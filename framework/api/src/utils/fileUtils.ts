--- conflicted
+++ resolved
@@ -2,7 +2,11 @@
 import fse from 'fs-extra';
 import * as csv from '@fast-csv/format';
 import { Row } from '@fast-csv/format';
-
+import { deepClone } from './busiUtils';
+
+interface FileInputData extends FileData {
+  [propName: string]: any;
+}
 //添加文件
 export const addFileSync = (
   parentDir = '',
@@ -46,8 +50,6 @@
   });
 };
 
-<<<<<<< HEAD
-
 //获取文件内容
 export const getCodeText = (targetPath: string): Promise<string> => {
   if (!targetPath) throw new Error('文件路径不存在！');
@@ -64,12 +66,85 @@
   });
 };
 
+export const listDir = (filePath: string): Promise<void | string[]> => {
+  fse.ensureDirSync(filePath);
+  return fse.readdir(filePath).catch((err) => console.error(err));
+};
+
+export const getTreeByFilePath = (
+  strategy: FileData,
+  fileTree: any,
+): Promise<FileTreeByPath> => {
+  fileTree = fileTree || {};
+  let strategyPath: string = strategy.filePath;
+  strategyPath = path.normalize(strategyPath);
+  const filePath: string = path.resolve(strategyPath);
+  let dirList: any[] = [];
+  let fileList: any[] = [];
+  let ids: FileIds = { file: [], folder: [] };
+  const ignoreList = ['.git', '.DS_Store'];
+  return new Promise((resolve, reject) => {
+    listDir(filePath).then((files) => {
+      (files || []).forEach((file: string) => {
+        if (ignoreList.includes(file)) return;
+        const fileDir: string = path.join(filePath, file);
+        const stats: any = fse.statSync(fileDir);
+        if (stats) {
+          const isDir: boolean = stats.isDirectory();
+          const fileInfo: FileData = buildFileObj({
+            id: 0,
+            parentId: strategy.id,
+            isDir,
+            name: file,
+            ext: path
+              .extname(fileDir)
+              .slice(path.extname(fileDir).indexOf('.') + 1),
+            filePath: fileDir,
+            children: {
+              folder: [],
+              file: [],
+            },
+            stats,
+            root: false,
+            open: false,
+          });
+          //保证顺序
+          if (isDir) {
+            dirList.push(fileInfo);
+          } else {
+            fileList.push(fileInfo);
+          }
+        }
+      });
+      dirList.forEach((dir: FileData): void => {
+        const id: number = window.fileId++;
+        ids.folder.push(id);
+        fileTree[id] = {
+          ...dir,
+          id,
+        };
+      });
+      fileList.forEach((file: FileData): void => {
+        const id: number = window.fileId++;
+        ids.file.push(id);
+        fileTree[id] = {
+          ...file,
+          id,
+        };
+      });
+      resolve({ ids, fileTree });
+    });
+    // .catch(err => reject(err))
+  });
+};
+
 //写入文件
 export const writeFile = (filePath: string, data: string): Promise<void> => {
   filePath = path.normalize(filePath);
   if (data === undefined) throw new Error('input data is undefined!');
   return fse.outputFile(filePath, data);
-=======
+};
+
 export const removeFileFolder = (targetPath: string): Promise<void> => {
   targetPath = path.normalize(targetPath);
   return new Promise((resolve) => {
@@ -91,5 +166,106 @@
   });
 
   return Promise.all(promises);
->>>>>>> 8c435d76
+};
+
+//建立fileObj
+export const buildFileObj = (fileData: FileInputData): FileData => {
+  const {
+    id,
+    isDir,
+    name,
+    ext,
+    filePath,
+    children,
+    stats,
+    root,
+    open,
+    parentId,
+  } = fileData;
+  return {
+    id,
+    isDir,
+    name,
+    ext,
+    filePath,
+    children,
+    stats,
+    root,
+    open,
+    parentId,
+  };
+};
+
+//打开文件树
+/**
+ * @param  {object} folder
+ * @param  {object} oldFileTree
+ * @param  {boolean} openStatus
+ * @param  {boolean} force 强制清空
+ */
+export const openFolder = (
+  store: any,
+  folder: FileData,
+  oldFileTree: any,
+  openStatus?: boolean,
+  force?: boolean,
+): Promise<{}> => {
+  oldFileTree = deepClone(oldFileTree);
+  //清空
+  if (force) oldFileTree = clearChildrenByFileId(oldFileTree, folder.id);
+  return new Promise(async (resolve) => {
+    if (openStatus === undefined) {
+      openStatus = !folder.open;
+    }
+    if (openStatus) {
+      const { ids, fileTree }: FileTreeByPath = await getTreeByFilePath(
+        folder,
+        oldFileTree,
+      );
+      store.dispatch('setFileTree', fileTree);
+      store.dispatch('setFileNode', {
+        id: folder.id,
+        attr: 'children',
+        val: ids,
+      });
+      resolve(fileTree);
+    } else {
+      resolve({});
+    }
+    //打开
+    store.dispatch('setFileNode', {
+      id: folder.id,
+      attr: 'open',
+      val: openStatus,
+    });
+  });
+};
+
+//清空children
+export const clearChildrenByFileId = (fileTree: any, fileId: number): any => {
+  const target: any = fileTree[fileId];
+  const children: any = target.children;
+  const files: any = children['file'] || [];
+  const folders: any = children['folders'] || [];
+
+  [...files, ...folders].forEach((id) => {
+    fileTree[id] = null;
+    delete fileTree[id];
+  });
+
+  target.children = {
+    file: [],
+    folder: [],
+  };
+  return fileTree;
+};
+
+//更改文件名
+export const editFileFolderName = (
+  oldPath: string,
+  newPath: string,
+): Promise<void> => {
+  oldPath = path.normalize(oldPath);
+  newPath = path.normalize(newPath);
+  return fse.rename(oldPath, newPath);
 };