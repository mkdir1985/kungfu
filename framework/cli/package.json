{
  "name": "@kungfu-trader/kungfu-cli",
  "author": {
    "name": "kungfu-trader",
    "email": "info@kungfu.link"
  },
<<<<<<< HEAD
  "version": "2.4.0-alpha.93",
=======
  "version": "2.4.0-alpha.97",
>>>>>>> 4c5f6ecf
  "description": "Kungfu App Framework",
  "license": "Apache-2.0",
  "repository": {
    "url": "https://github.com/kungfu-trader/kungfu.git"
  },
  "publishConfig": {
    "registry": "https://npm.pkg.github.com"
  },
  "binary": {
    "module_name": "kungfu-cli",
    "module_path": "dist/cli",
    "remote_path": "{module_name}/v{major}/v{version}",
    "package_name": "{module_name}-v{version}-{platform}-{arch}-{configuration}.tar.gz",
    "host": "https://prebuilt.libkungfu.cc"
  },
  "types": "src/typings/index.d.ts",
  "main": "lib/index.js",
  "scripts": {
    "cli": "node dist/cli/index.js",
    "dev": "node lib/dev/run.js",
    "build": "node lib/webpack/build.js",
    "clean": "rimraf build dist",
    "install": "node -e \"require('@kungfu-trader/kungfu-core').prebuilt('install')\"",
    "package": "node -e \"require('@kungfu-trader/kungfu-core').prebuilt('package')\"",
    "lint": "eslint src",
    "format": "prettier -l -w --config ../core/.prettierrc.js ."
  },
  "dependencies": {
<<<<<<< HEAD
    "@kungfu-trader/kungfu-js-api": "^2.4.0-alpha.93",
=======
    "@kungfu-trader/kungfu-js-api": "^2.4.0-alpha.97",
>>>>>>> 4c5f6ecf
    "blessed": "^0.1.81",
    "core-js": "^3.20.0"
  },
  "devDependencies": {
    "@babel/core": "^7.0.0",
<<<<<<< HEAD
    "@kungfu-trader/kungfu-toolchain": "^2.4.0-alpha.93",
=======
    "@kungfu-trader/kungfu-toolchain": "^2.4.0-alpha.97",
>>>>>>> 4c5f6ecf
    "@types/blessed": "^0.1.19",
    "babel-loader": "^8.0.0",
    "babel-plugin-syntax-dynamic-import": "^6.18.0",
    "colors": "^1.4.0",
    "commander": "^9.0.0",
    "console-success": "^1.0.4",
    "glob": "^7.2.0",
    "inquirer": "^8.2.0",
    "inquirer-autocomplete-prompt": "^2.0.0",
    "inquirer-path": "^1.0.0-beta5"
  }
}<|MERGE_RESOLUTION|>--- conflicted
+++ resolved
@@ -4,11 +4,7 @@
     "name": "kungfu-trader",
     "email": "info@kungfu.link"
   },
-<<<<<<< HEAD
-  "version": "2.4.0-alpha.93",
-=======
   "version": "2.4.0-alpha.97",
->>>>>>> 4c5f6ecf
   "description": "Kungfu App Framework",
   "license": "Apache-2.0",
   "repository": {
@@ -37,21 +33,13 @@
     "format": "prettier -l -w --config ../core/.prettierrc.js ."
   },
   "dependencies": {
-<<<<<<< HEAD
-    "@kungfu-trader/kungfu-js-api": "^2.4.0-alpha.93",
-=======
     "@kungfu-trader/kungfu-js-api": "^2.4.0-alpha.97",
->>>>>>> 4c5f6ecf
     "blessed": "^0.1.81",
     "core-js": "^3.20.0"
   },
   "devDependencies": {
     "@babel/core": "^7.0.0",
-<<<<<<< HEAD
-    "@kungfu-trader/kungfu-toolchain": "^2.4.0-alpha.93",
-=======
     "@kungfu-trader/kungfu-toolchain": "^2.4.0-alpha.97",
->>>>>>> 4c5f6ecf
     "@types/blessed": "^0.1.19",
     "babel-loader": "^8.0.0",
     "babel-plugin-syntax-dynamic-import": "^6.18.0",
