import { getAllKfConfigOriginData } from '@kungfu-trader/kungfu-js-api/actions';
import {
  buildObjectFromKfConfigArray,
  getPromptQuestionsBySettings,
<<<<<<< HEAD
  selectTargetKfLocation,
=======
  selectTargetKfConfig,
>>>>>>> 8c435d76
} from '../assets/methods/utils';
import {
  getIdByKfLocation,
  getKfExtensionConfig,
} from '@kungfu-trader/kungfu-js-api/utils/busiUtils';
import { setKfConfig } from '@kungfu-trader/kungfu-js-api/kungfu/store';

export const updateMdTdStrategy = async () => {
<<<<<<< HEAD
  const kfLocation = await selectTargetKfLocation();
=======
  const kfLocation = await selectTargetKfConfig();

  if (!kfLocation) {
    throw new Error('target is illegal kfLocation');
  }

>>>>>>> 8c435d76
  const extConfigs = await getKfExtensionConfig();
  const { md, td, strategy } = await getAllKfConfigOriginData();

  if (kfLocation.category === 'md') {
    const targetMd = getTargetKfConfig(md, kfLocation);
<<<<<<< HEAD
    const initValue = JSON.parse(targetMd.value || '{}');
=======
    const initValue = JSON.parse(targetMd?.value || '{}');
>>>>>>> 8c435d76
    const extConfig = extConfigs['md'][kfLocation.group];
    const settings = extConfig?.settings;

    if (settings === undefined) {
      throw new Error('Please check md extension config');
    }

    return buildPromptAndSetConfig(settings, initValue, kfLocation);
  } else if (kfLocation.category === 'td') {
    const targetTd = getTargetKfConfig(td, kfLocation);
<<<<<<< HEAD
=======

    if (!targetTd) {
      throw new Error('targetTd is null');
    }

>>>>>>> 8c435d76
    const initValue = JSON.parse(targetTd.value || '{}');
    const extConfig = extConfigs['td'][kfLocation.group];
    const settings = extConfig?.settings;

    if (settings === undefined) {
      throw new Error('Please check td extension config');
    }

    return buildPromptAndSetConfig(settings, initValue, kfLocation);
  } else if (kfLocation.category === 'strategy') {
    const targetStrategy = getTargetKfConfig(strategy, kfLocation);
<<<<<<< HEAD
=======

    if (!targetStrategy) {
      throw new Error('targetTd is null');
    }

>>>>>>> 8c435d76
    const initValue = JSON.parse(targetStrategy.value || '{}');
    const strategySettings: KungfuApi.KfConfigItem[] = [
      {
        key: 'strategy_id',
        name: '策略ID',
        type: 'str',
        primary: true,
        required: true,
        tip: '需保证该策略ID唯一',
<<<<<<< HEAD
      },
      {
        key: 'strategy_path',
        name: '策略路径',
        type: 'file',
        required: true,
      },
=======
      },
      {
        key: 'strategy_path',
        name: '策略路径',
        type: 'file',
        required: true,
      },
>>>>>>> 8c435d76
    ];

    return buildPromptAndSetConfig(strategySettings, initValue, kfLocation);
  }
};

function getTargetKfConfig(
  kfConfigs: KungfuApi.KfConfig[],
  kfLocation: KungfuApi.KfLocation,
): KungfuApi.KfConfig | null {
  const kfConfigMap = buildObjectFromKfConfigArray(kfConfigs);
  return kfConfigMap[getIdByKfLocation(kfLocation)] || null;
}

async function buildPromptAndSetConfig(
  settings: KungfuApi.KfConfigItem[],
  initValue: Record<string, KungfuApi.KfConfigValue>,
  kfLocation: KungfuApi.KfLocation,
): Promise<void> {
  const formState = await getPromptQuestionsBySettings(settings, initValue);

  return setKfConfig(
    kfLocation,
    JSON.stringify({
      ...formState,
      add_time: +new Date().getTime() * Math.pow(10, 6),
    }),
  );
}<|MERGE_RESOLUTION|>--- conflicted
+++ resolved
@@ -2,11 +2,7 @@
 import {
   buildObjectFromKfConfigArray,
   getPromptQuestionsBySettings,
-<<<<<<< HEAD
-  selectTargetKfLocation,
-=======
   selectTargetKfConfig,
->>>>>>> 8c435d76
 } from '../assets/methods/utils';
 import {
   getIdByKfLocation,
@@ -15,26 +11,18 @@
 import { setKfConfig } from '@kungfu-trader/kungfu-js-api/kungfu/store';
 
 export const updateMdTdStrategy = async () => {
-<<<<<<< HEAD
-  const kfLocation = await selectTargetKfLocation();
-=======
   const kfLocation = await selectTargetKfConfig();
 
   if (!kfLocation) {
     throw new Error('target is illegal kfLocation');
   }
 
->>>>>>> 8c435d76
   const extConfigs = await getKfExtensionConfig();
   const { md, td, strategy } = await getAllKfConfigOriginData();
 
   if (kfLocation.category === 'md') {
     const targetMd = getTargetKfConfig(md, kfLocation);
-<<<<<<< HEAD
-    const initValue = JSON.parse(targetMd.value || '{}');
-=======
     const initValue = JSON.parse(targetMd?.value || '{}');
->>>>>>> 8c435d76
     const extConfig = extConfigs['md'][kfLocation.group];
     const settings = extConfig?.settings;
 
@@ -45,14 +33,11 @@
     return buildPromptAndSetConfig(settings, initValue, kfLocation);
   } else if (kfLocation.category === 'td') {
     const targetTd = getTargetKfConfig(td, kfLocation);
-<<<<<<< HEAD
-=======
 
     if (!targetTd) {
       throw new Error('targetTd is null');
     }
 
->>>>>>> 8c435d76
     const initValue = JSON.parse(targetTd.value || '{}');
     const extConfig = extConfigs['td'][kfLocation.group];
     const settings = extConfig?.settings;
@@ -64,14 +49,11 @@
     return buildPromptAndSetConfig(settings, initValue, kfLocation);
   } else if (kfLocation.category === 'strategy') {
     const targetStrategy = getTargetKfConfig(strategy, kfLocation);
-<<<<<<< HEAD
-=======
 
     if (!targetStrategy) {
       throw new Error('targetTd is null');
     }
 
->>>>>>> 8c435d76
     const initValue = JSON.parse(targetStrategy.value || '{}');
     const strategySettings: KungfuApi.KfConfigItem[] = [
       {
@@ -81,7 +63,6 @@
         primary: true,
         required: true,
         tip: '需保证该策略ID唯一',
-<<<<<<< HEAD
       },
       {
         key: 'strategy_path',
@@ -89,15 +70,6 @@
         type: 'file',
         required: true,
       },
-=======
-      },
-      {
-        key: 'strategy_path',
-        name: '策略路径',
-        type: 'file',
-        required: true,
-      },
->>>>>>> 8c435d76
     ];
 
     return buildPromptAndSetConfig(strategySettings, initValue, kfLocation);
