import { deleteAllByKfLocation } from '@kungfu-trader/kungfu-js-api/actions';
<<<<<<< HEAD
import { selectTargetKfLocation } from '../assets/methods/utils';

export const removeMdTdStrategy = async () => {
  const kfLocation = await selectTargetKfLocation();
  return deleteAllByKfLocation(kfLocation);
=======
import { selectTargetKfConfig } from '../assets/methods/utils';

export const removeMdTdStrategy = async () => {
  const kfConfig = await selectTargetKfConfig();

  if (!kfConfig) {
    throw new Error('target is illegal kfLocation');
  }

  return deleteAllByKfLocation(kfConfig);
>>>>>>> 8c435d76
};<|MERGE_RESOLUTION|>--- conflicted
+++ resolved
@@ -1,11 +1,4 @@
 import { deleteAllByKfLocation } from '@kungfu-trader/kungfu-js-api/actions';
-<<<<<<< HEAD
-import { selectTargetKfLocation } from '../assets/methods/utils';
-
-export const removeMdTdStrategy = async () => {
-  const kfLocation = await selectTargetKfLocation();
-  return deleteAllByKfLocation(kfLocation);
-=======
 import { selectTargetKfConfig } from '../assets/methods/utils';
 
 export const removeMdTdStrategy = async () => {
@@ -16,5 +9,4 @@
   }
 
   return deleteAllByKfLocation(kfConfig);
->>>>>>> 8c435d76
 };