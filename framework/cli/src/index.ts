--- conflicted
+++ resolved
@@ -13,8 +13,6 @@
 import { removeFilesInFolder } from '@kungfu-trader/kungfu-js-api/utils/fileUtils';
 import { updateMdTdStrategy } from './commanders/update';
 import { removeMdTdStrategy } from './commanders/remove';
-<<<<<<< HEAD
-=======
 import { monitPrompt } from './commanders/monit';
 import {
   ensureKungfuKey,
@@ -25,7 +23,6 @@
 import { removeJournal } from '@kungfu-trader/kungfu-js-api/utils/busiUtils';
 import { setGlobalSetting, showGlobalSetting } from './commanders/config';
 import { exportTradingDataPrompt } from './commanders/export';
->>>>>>> 8c435d76
 
 const argvs = process.argv.filter((s) => !!s);
 if (argvs[argvs.length - 1] === '-h') {
@@ -100,8 +97,6 @@
   .action(() => {
     return removeMdTdStrategy()
       .then(() => listKfLocations())
-<<<<<<< HEAD
-=======
       .catch((err: Error) => {
         console.error(err);
         process.exit(1);
@@ -166,7 +161,6 @@
   .action(() => {
     return removeJournal(KF_HOME)
       .then(() => console.success('Clear all jouranl files'))
->>>>>>> 8c435d76
       .catch((err: Error) => {
         console.error(err);
         process.exit(1);
