--- conflicted
+++ resolved
@@ -4,11 +4,6 @@
 import {
   ExtensionData,
   getIdByKfLocation,
-<<<<<<< HEAD
-  initFormStateByConfig,
-} from '@kungfu-trader/kungfu-js-api/utils/busiUtils';
-import { getAllKfConfigOriginData } from '@kungfu-trader/kungfu-js-api/actions';
-=======
   getProcessIdByKfLocation,
   initFormStateByConfig,
 } from '@kungfu-trader/kungfu-js-api/utils/busiUtils';
@@ -18,7 +13,6 @@
   Pm2ProcessStatus,
 } from '@kungfu-trader/kungfu-js-api/config/tradingConfig';
 import { PromptInputType, PromptQuestion } from 'src/typings';
->>>>>>> 8c435d76
 
 export const parseToString = (
   targetList: (string | number)[],
@@ -219,57 +213,6 @@
   }
 };
 
-<<<<<<< HEAD
-export const selectTargetKfLocation =
-  async (): Promise<KungfuApi.KfLocation> => {
-    const { md, td, strategy } = await getAllKfConfigOriginData();
-
-    const mdTdStrategyList = [
-      ...md.map((item) =>
-        parseToString(
-          [colors.yellow('md'), getIdByKfLocation(item)],
-          [8, 'auto'],
-          1,
-        ),
-      ),
-      ...td.map((item) =>
-        parseToString(
-          [colors.blue('td'), getIdByKfLocation(item)],
-          [8, 'auto'],
-          1,
-        ),
-      ),
-      ...strategy.map((item) =>
-        parseToString(
-          [colors.cyan('strategy'), getIdByKfLocation(item)],
-          [8, 'auto'],
-          1,
-        ),
-      ),
-    ];
-
-    const answers: { process: string } = await inquirer.prompt([
-      {
-        type: 'autocomplete',
-        name: 'process',
-        message: 'Select targeted md / td / strategy  ',
-        source: async (answersSoFar: { process: string }, input: string) => {
-          input = input || '';
-          return mdTdStrategyList.filter((s: string): boolean =>
-            s.includes(input),
-          );
-        },
-      },
-    ]);
-
-    const processes = answers.process;
-    const splits = processes.split(' ');
-    const targetType = splits[0].trim();
-    const targetId = splits[splits.length - 1].trim();
-    const type = getKfCategoryFromString(targetType);
-    return getKfLocation(type, targetId);
-  };
-=======
 export const selectTargetKfConfig = async (
   noMd = false,
 ): Promise<KungfuApi.KfConfig | null> => {
@@ -391,5 +334,4 @@
   } else {
     return colors.green(num.toString());
   }
-};
->>>>>>> 8c435d76
+};