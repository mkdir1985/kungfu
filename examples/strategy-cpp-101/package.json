{
  "name": "@kungfu-trader/examples-strategy-cpp",
  "author": "kungfu-trader",
<<<<<<< HEAD
  "version": "2.4.68-alpha.1",
=======
  "version": "2.4.69-alpha.0",
>>>>>>> fa990d59
  "description": "KungFu Strategy 101 - C++ Demo",
  "license": "Apache-2.0",
  "private": true,
  "kungfuConfig": {
    "key": "KungfuStrategy101Cpp"
  },
  "scripts": {
    "clean": "kfs strategy clean",
    "build": "kfs strategy build",
    "package": "kfs strategy package",
    "format": "node ../../framework/core/.gyp/run-format-cpp.js src"
  },
  "devDependencies": {
<<<<<<< HEAD
    "@kungfu-trader/kungfu-sdk": "^2.4.68-alpha.1"
=======
    "@kungfu-trader/kungfu-sdk": "^2.4.69-alpha.0"
>>>>>>> fa990d59
  },
  "repository": {
    "url": "https://github.com/kungfu-trader/kungfu.git"
  }
}<|MERGE_RESOLUTION|>--- conflicted
+++ resolved
@@ -1,11 +1,7 @@
 {
   "name": "@kungfu-trader/examples-strategy-cpp",
   "author": "kungfu-trader",
-<<<<<<< HEAD
-  "version": "2.4.68-alpha.1",
-=======
   "version": "2.4.69-alpha.0",
->>>>>>> fa990d59
   "description": "KungFu Strategy 101 - C++ Demo",
   "license": "Apache-2.0",
   "private": true,
@@ -19,11 +15,7 @@
     "format": "node ../../framework/core/.gyp/run-format-cpp.js src"
   },
   "devDependencies": {
-<<<<<<< HEAD
-    "@kungfu-trader/kungfu-sdk": "^2.4.68-alpha.1"
-=======
     "@kungfu-trader/kungfu-sdk": "^2.4.69-alpha.0"
->>>>>>> fa990d59
   },
   "repository": {
     "url": "https://github.com/kungfu-trader/kungfu.git"
