--- conflicted
+++ resolved
@@ -1,11 +1,7 @@
 {
   "name": "@kungfu-trader/examples-strategy-cpp",
   "author": "kungfu-trader",
-<<<<<<< HEAD
-  "version": "2.4.70-alpha.12",
-=======
   "version": "2.4.71-alpha.0",
->>>>>>> dbdf8bf3
   "description": "KungFu Strategy 101 - C++ Demo",
   "license": "Apache-2.0",
   "private": true,
@@ -19,11 +15,7 @@
     "format": "node ../../framework/core/.gyp/run-format-cpp.js src"
   },
   "devDependencies": {
-<<<<<<< HEAD
-    "@kungfu-trader/kungfu-sdk": "^2.4.70-alpha.12"
-=======
     "@kungfu-trader/kungfu-sdk": "^2.4.71-alpha.0"
->>>>>>> dbdf8bf3
   },
   "repository": {
     "url": "https://github.com/kungfu-trader/kungfu.git"
