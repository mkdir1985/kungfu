--- conflicted
+++ resolved
@@ -1,11 +1,7 @@
 {
   "name": "@kungfu-trader/examples-strategy-cpp-exe",
   "author": "kungfu-trader",
-<<<<<<< HEAD
-  "version": "2.4.66-alpha.2",
-=======
   "version": "2.4.67-alpha.0",
->>>>>>> 0d1574d6
   "description": "KungFu Strategy 101 - C++ Demo",
   "license": "Apache-2.0",
   "private": true,
@@ -27,11 +23,7 @@
     "cached": "kfc -l debug run -c system -g service -n cached"
   },
   "devDependencies": {
-<<<<<<< HEAD
-    "@kungfu-trader/kungfu-sdk": "^2.4.66-alpha.2"
-=======
     "@kungfu-trader/kungfu-sdk": "^2.4.67-alpha.0"
->>>>>>> 0d1574d6
   },
   "repository": {
     "url": "https://github.com/kungfu-trader/kungfu.git"
