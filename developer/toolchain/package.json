--- conflicted
+++ resolved
@@ -4,11 +4,7 @@
     "name": "Kungfu Trader",
     "email": "info@kungfu.link"
   },
-<<<<<<< HEAD
-  "version": "2.4.65-alpha.3",
-=======
   "version": "2.4.66-alpha.0",
->>>>>>> 774a6487
   "description": "Toolchain for Kungfu Development (babel/cmake-js/node-gyp/webpack/yarn/etc).",
   "license": "Apache-2.0",
   "main": "package.json",
