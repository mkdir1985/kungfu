{
  "name": "kfext_trader_timer",
  "version": "1.0.0",
  "description": "",
  "main": "lib/index.js",
  "scripts": {
    "install-deps": "node -v",
    "dist": "cross-env NODE_ENV=production node --max_old_space_size=8192 ../node_modules/webpack/bin/webpack.js --progress --colors --config .build/webpack.ext.config.js",
    "build": "yarn run dist",
    "build-cli": "node -v",
    "clean": "rimraf ./lib/*",
    "dev": "node .build/dev-ext.js",
    "test": "echo \"Error: no test specified\" && exit 1"
  },
  "author": "",
  "license": "ISC",
<<<<<<< HEAD
  "dependencies": {},
  "devDependencies": {
    "rimraf": "^3.0.2"
=======
  "dependencies": {
  },

  "kungfuConfig": {
    "type": "trader_task",
    "config": [
      {
        "key": "ticker",
        "name": "标的",
        "type": "str"
      },{
        "key": "offset",
        "name": "开平",
        "type": "select",
        "options": "offset"
      },{
        "key": "side",
        "name": "买卖",
        "type": "select",
        "options": "side"
      },{
        "key": "triggerTime",
        "name": "触发时间",
        "type": "timePicker"
      },{
        "key": "finishTime",
        "name": "结束时间",
        "type": "timePicker"
      }
    ]
>>>>>>> aeb0a2fe
  }
}<|MERGE_RESOLUTION|>--- conflicted
+++ resolved
@@ -14,41 +14,55 @@
   },
   "author": "",
   "license": "ISC",
-<<<<<<< HEAD
   "dependencies": {},
   "devDependencies": {
     "rimraf": "^3.0.2"
-=======
-  "dependencies": {
   },
 
   "kungfuConfig": {
-    "type": "trader_task",
+    "type": "task",
+    "key": "timer_trader",
+    "name": "定时任务",
     "config": [
       {
         "key": "ticker",
         "name": "标的",
-        "type": "str"
+        "type": "str",
+        "required": true
       },{
         "key": "offset",
         "name": "开平",
         "type": "select",
-        "options": "offset"
+        "data": "offset",
+        "required": true
       },{
         "key": "side",
         "name": "买卖",
         "type": "select",
-        "options": "side"
+        "data": "side",
+        "required": true
+      },{
+        "key": "volume",
+        "name": "数量",
+        "type": "int",
+        "required": true
       },{
         "key": "triggerTime",
         "name": "触发时间",
-        "type": "timePicker"
+        "type": "timePicker",
+        "required": true
       },{
         "key": "finishTime",
         "name": "结束时间",
-        "type": "timePicker"
+        "type": "timePicker",
+        "required": true
+      },{
+        "key": "step",
+        "name": "频率",
+        "type": "int",
+        "required": true,
+        "tip": "单位秒"
       }
     ]
->>>>>>> aeb0a2fe
   }
 }