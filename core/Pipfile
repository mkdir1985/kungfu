[[source]]
url = "http://mirrors.aliyun.com/pypi/simple/"
verify_ssl = false
name = "pypi"

[packages]
conan = "==1.22"
pywin32 = {version = "==227",sys_platform = "== 'win32'"}
pyinstaller = "==3.6"
click = "==7.1.1"
tabulate = "==0.8.6"
prompt_toolkit = "==1.0.14"
PyInquirer = "==1.0.3"
psutil = "==5.7.0"
chinesecalendar = "==1.4.0"
zhdate = "==0.1"
schema = "==0.7.1"
rx = "==3.0.1"
numpy = "==1.18.0"
pandas = "==1.0.3"
statsmodels = "==0.10.1"
sortedcontainers = "==2.1.0"
recordclass = "==0.12.0.1"
dotted_dict = "==1.1.2"
plotly = "==4.0.0"
<<<<<<< HEAD
=======
tushare = "==1.2.39"
wcwidth = "==0.2.2"
>>>>>>> b02b7ca3
PyYAML = "==5.3.1"
tushare = "==1.2.59"
rqalpha = "==4.1.2"
backtrader = "==1.9.75.123"

[dev-packages]
clang-format = "==9.0.0"<|MERGE_RESOLUTION|>--- conflicted
+++ resolved
@@ -23,11 +23,7 @@
 recordclass = "==0.12.0.1"
 dotted_dict = "==1.1.2"
 plotly = "==4.0.0"
-<<<<<<< HEAD
-=======
-tushare = "==1.2.39"
 wcwidth = "==0.2.2"
->>>>>>> b02b7ca3
 PyYAML = "==5.3.1"
 tushare = "==1.2.59"
 rqalpha = "==4.1.2"
