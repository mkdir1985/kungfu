# pyinstaller matters
# must explicitly import all commands

from . import sessions
from . import show
<<<<<<< HEAD
from . import trace
=======
from . import trace
from . import clean
>>>>>>> 69bb2254
<|MERGE_RESOLUTION|>--- conflicted
+++ resolved
@@ -3,9 +3,5 @@
 
 from . import sessions
 from . import show
-<<<<<<< HEAD
 from . import trace
-=======
-from . import trace
-from . import clean
->>>>>>> 69bb2254
+from . import clean