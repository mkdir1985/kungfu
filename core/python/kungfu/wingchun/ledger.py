--- conflicted
+++ resolved
@@ -143,15 +143,10 @@
 
     def on_future_account(self, asset, position_details):
         pos_objects = []
-<<<<<<< HEAD
-        for uid, details in groupby(position_details, key=lambda e: get_position_uid(e.instrument_id, e.exchange_id, e.direction)):
-            detail_list = list(details)
-=======
         key_func = lambda e: get_position_uid(e.instrument_id, e.exchange_id, e.direction)
         sorted_position_details = sorted(position_details, key=key_func)
         for uid, detail_group in groupby(sorted_position_details, key=key_func):
             detail_list = list(detail_group)
->>>>>>> e547415c
             direction = detail_list[0].direction
             instrument_id = detail_list[0].instrument_id
             exchange_id = detail_list[0].exchange_id
