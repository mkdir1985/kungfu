{
    "kungfuConfig": {
        "type": "source",
        "config": {
            "name": "xtp",
            "type": "stock",
            "key": "user_id",
            "td_config": [{
                    "key": "user_id",
                    "name": "user_id",
                    "type": "str",
                    "errMsg": "请填写账户",
                    "required": true,
                    "tip": "请填写账户，例如:1504091"
                },
                {
                    "key": "password",
                    "name": "password",
                    "type": "password",
                    "errMsg": "请填写密码",
                    "required": true,
                    "validator": ["blankValidator"],
                    "tip": "请填写密码，例如:123456"
                },
                {
                    "key": "software_key",
                    "name": "software_key",
                    "type": "str",
                    "errMsg": "请填写",
                    "required": true,
                    "tip": "请填写，例如:b8aa7173bba3470e390d787219b2112"
                },
                {
                    "key": "td_ip",
                    "name": "td_ip",
                    "type": "str",
                    "errMsg": "请填写交易IP",
                    "required": true,
                    "tip": "请填写交易IP，例如:61.152.102.111"
                },
                {
                    "key": "td_port",
                    "name": "td_port",
                    "type": "int",
                    "errMsg": "请填写交易端口",
                    "validator": ["intValidator"],
                    "required": true,
                    "tip": "请填写交易端口，例如:8601"
                },
                {
                    "key": "client_id",
                    "name": "client_id",
                    "type": "int",
                    "errMsg": "请填写自定义多点登录ID 1-99整数",
                    "required": true,
                    "validator": ["o99Validator", "intValidator"],
                    "tip": "请填写自定义多点登录ID 1-99整数,不同节点之间不要重复"
                }
            ],
          "md_config": [
            {
              "key": "user_id",
              "name": "user_id",
              "type": "str",
              "errMsg": "请填写账户",
              "required": true,
              "tip": "请填写账户，例如:1504091"
            },
            {
<<<<<<< HEAD
                "key": "password",
                "name": "password",
                "type": "password",
                "errMsg": "请填写密码",
                "required": true,
                "validator": ["blankValidator"],
                "tip": "请填写密码，例如:123456"
=======
              "key": "password",
              "name": "password",
              "type": "password",
              "errMsg": "请填写密码",
              "required": true,
              "validator": [ "blankValidator" ],
              "tip": "请填写密码，例如:123456"
>>>>>>> c7a85a4e
            },
            {
              "key": "md_ip",
              "name": "md_ip",
              "type": "str",
              "errMsg": "请填写行情IP",
              "required": true,
              "tip": "请填写行情IP，例如:61.152.102.110"
            },
            {
              "key": "md_port",
              "name": "md_port",
              "type": "int",
              "errMsg": "请填写行情端口",
              "validator": [ "intValidator" ],
              "required": true,
              "tip": "请填写行情端口，例如:8602"
            },
            {
              "key": "protocol",
              "name": "protocol",
              "type": "select",
              "data": [
                {
                  "value": "tcp",
                  "name": "tcp"
                },
                {
                  "value": "udp",
                  "name": "udp"
                }
              ],
              "errMsg": "请填写 protocol",
              "required": false,
              "tip": "请选择 protocol, tcp or udp"
            },
            {
                "key": "client_id",
                "name": "client_id",
                "type": "int",
                "errMsg": "请填写自定义多点登录ID 1-99整数",
                "required": true,
                "validator": ["o99Validator", "intValidator"],
                "tip": "请填写自定义多点登录ID 1-99整数,不同节点之间不要重复"
            },
            {
              "key": "buffer_size",
              "name": "buffer_size",
              "type": "int",
              "tip": "请填写 buffer size（mb）",
              "errMsg": "请填写 buffer size（mb），例如:1024",
              "validator": [ "intValidator" ],
              "required": false
            },
            {
              "key": "client_id",
              "name": "client_id",
              "type": "int",
              "errMsg": "请填写自定义多点登录ID 1-99整数",
              "required": true,
              "validator": [ "o99Validator", "intValidator" ],
              "tip": "请填写自定义多点登录ID 1-99整数,不同节点之间不要重复"
            }
          ]
        }
    }
}<|MERGE_RESOLUTION|>--- conflicted
+++ resolved
@@ -67,7 +67,6 @@
               "tip": "请填写账户，例如:1504091"
             },
             {
-<<<<<<< HEAD
                 "key": "password",
                 "name": "password",
                 "type": "password",
@@ -75,15 +74,6 @@
                 "required": true,
                 "validator": ["blankValidator"],
                 "tip": "请填写密码，例如:123456"
-=======
-              "key": "password",
-              "name": "password",
-              "type": "password",
-              "errMsg": "请填写密码",
-              "required": true,
-              "validator": [ "blankValidator" ],
-              "tip": "请填写密码，例如:123456"
->>>>>>> c7a85a4e
             },
             {
               "key": "md_ip",
@@ -121,15 +111,6 @@
               "tip": "请选择 protocol, tcp or udp"
             },
             {
-                "key": "client_id",
-                "name": "client_id",
-                "type": "int",
-                "errMsg": "请填写自定义多点登录ID 1-99整数",
-                "required": true,
-                "validator": ["o99Validator", "intValidator"],
-                "tip": "请填写自定义多点登录ID 1-99整数,不同节点之间不要重复"
-            },
-            {
               "key": "buffer_size",
               "name": "buffer_size",
               "type": "int",
