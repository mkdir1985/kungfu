//
// Created by Keren Dong on 2019-07-11.
//

#ifndef EXT_PASSIVE_TRADER_H
#define EXT_PASSIVE_TRADER_H

#include <kungfu/yijinjing/common.h>
#include <kungfu/wingchun/gateway/trader.h>

namespace kungfu
{
    namespace wingchun
    {
        namespace passive
        {
            class PassiveTrader : public gateway::Trader
            {
            public:
                PassiveTrader(bool low_latency, yijinjing::data::locator_ptr locator, std::map<std::string, std::string> &config_str, std::map<std::string, int> &config_int,
                          std::map<std::string, double> &config_double);

                const AccountType get_account_type() const override
                { return AccountType::Stock; }

                bool insert_order(const yijinjing::event_ptr& event) override ;

                bool cancel_order(const yijinjing::event_ptr& event) override ;

                bool req_position() override ;

                bool req_account() override ;

            protected:

<<<<<<< HEAD
                void on_start(const rx::observable<yijinjing::event_ptr> &events) override;

            private:

                void on_passivectrl(const yijinjing::event_ptr& event);
=======
                void on_start() override;
>>>>>>> 38709c2d
            };
        }
    }
}

#endif //EXT_PASSIVE_TRADER_H<|MERGE_RESOLUTION|>--- conflicted
+++ resolved
@@ -30,18 +30,10 @@
                 bool req_position() override ;
 
                 bool req_account() override ;
-
-            protected:
-
-<<<<<<< HEAD
-                void on_start(const rx::observable<yijinjing::event_ptr> &events) override;
-
+                
             private:
-
+                void on_start() override;
                 void on_passivectrl(const yijinjing::event_ptr& event);
-=======
-                void on_start() override;
->>>>>>> 38709c2d
             };
         }
     }
