--- conflicted
+++ resolved
@@ -1,28 +1,29 @@
 {
   "kungfuConfig":
   {
-<<<<<<< HEAD
-=======
-    "name": "BAR",
->>>>>>> 5971f307
     "type": "market_data",
     "config": {
-      "name": "bar",
-      "key": "source",
+      "name": "BAR",
+      "key": "bar",
       "config": [
         {
           "key": "source",
-          "name": "source",
-          "type": "str",
-          "errMsg": "请填写 source name",
-          "required": true
+          "name": "支持柜台",
+          "type": "select",
+          "multiple": true,
+          "data": "sources"
+
         },
         {
           "key": "time_interval",
-          "name": "time interval",
-          "type": "str",
-          "errMsg": "请填写 time interval",
-          "required": false
+          "name": "间隔",
+          "type": "select",
+          "data": [
+            {"value": 60, "name": "1min"},
+            {"value": 5, "name": "1min"},
+            {"value": 15, "name": "1min"},
+            {"value": 30, "name": "1min"}
+          ]
         }
       ]
     }
