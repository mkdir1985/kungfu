--- conflicted
+++ resolved
@@ -369,11 +369,7 @@
 
     KF_DEFINE_PACK_TYPE(
             Position, 205,
-<<<<<<< HEAD
-            PK(holder_uid, exchange_id, instrument_id, direction),
-=======
             PK(holder_uid, instrument_id, exchange_id, direction),
->>>>>>> 94439932
             (int64_t, update_time),                     //更新时间
             (kungfu::array<char, DATE_LEN>, trading_day),              //交易日
 
