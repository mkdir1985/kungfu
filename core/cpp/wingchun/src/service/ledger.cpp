//
// Created by Keren Dong on 2019-06-28.
//

#include <utility>
#include <sstream>
#include <kungfu/yijinjing/time.h>

#include <kungfu/wingchun/msg.h>
#include <kungfu/wingchun/utils.h>
#include <kungfu/wingchun/service/ledger.h>

using namespace kungfu::practice;
using namespace kungfu::rx;
using namespace kungfu::yijinjing;
using namespace kungfu::yijinjing::data;
using namespace kungfu::wingchun::msg::data;

namespace kungfu
{
    namespace wingchun
    {
        namespace service
        {
            Ledger::Ledger(locator_ptr locator, mode m, bool low_latency) :
                    apprentice(location::make(m, category::SYSTEM, "service", "ledger", std::move(locator)), low_latency)
            {
                log::copy_log_settings(get_io_device()->get_home(), "ledger");
                if (m == mode::LIVE)
                {
                    pub_sock_ = get_io_device()->bind_socket(nanomsg::protocol::PUBLISH);
                }
            }

            void Ledger::publish(const std::string &msg)
            {
                if (get_io_device()->get_home()->mode == mode::LIVE)
                {
                    pub_sock_->send(msg);
                }
                SPDLOG_DEBUG("published {}", msg);
<<<<<<< HEAD
=======
            }

            msg::data::BrokerState Ledger::get_broker_state(uint32_t broker_location) const
            {
                if (broker_states_.find(broker_location) != broker_states_.end())
                {
                    return broker_states_.at(broker_location);
                }
                else
                {
                    return msg::data::BrokerState::Unknown;
                }
>>>>>>> e547415c
            }

            void Ledger::publish_broker_states(int64_t trigger_time)
            {
                SPDLOG_DEBUG("publishing broker states");
                for (auto item : broker_states_)
                {
                    if (has_location(item.first))
                    {
                        publish_broker_state(trigger_time, get_location(item.first), item.second);
                    }
                }
            }

            void Ledger::register_location(int64_t trigger_time, const yijinjing::data::location_ptr &app_location)
            {
                if (has_location(app_location->uid))
                {
                    // bypass location events from others master cmd journal
                    return;
                }
                apprentice::register_location(trigger_time, app_location);
                switch (app_location->category)
                {
                    case category::MD:
                    {
                        watch(trigger_time, app_location);
                        request_write_to(trigger_time, app_location->uid);
                        update_broker_state(trigger_time, app_location, BrokerState::Connected);
                        monitor_market_data(trigger_time, app_location->uid);
                        break;
                    }
                    case category::TD:
                    {
                        watch(trigger_time, app_location);
                        request_write_to(trigger_time, app_location->uid);
                        update_broker_state(trigger_time, app_location, BrokerState::Connected);
                        on_trader_started(trigger_time, app_location);
                        break;
                    }
                    case category::STRATEGY:
                    {
                        watch(trigger_time, app_location);
                        break;
                    }
                    default:
                    {
                        break;
                    }
                }
            }

            void Ledger::deregister_location(int64_t trigger_time, uint32_t location_uid)
            {
                auto app_location = get_location(location_uid);
                switch (app_location->category)
                {
                    case category::MD:
                    case category::TD:
                    {
                        update_broker_state(trigger_time, app_location, BrokerState::DisConnected);
                        broker_states_.erase(location_uid);
                        break;
                    }
                    case category::STRATEGY:
                    {
                        break;
                    }
                    default:
                    {
                        break;
                    }
                }
                apprentice::deregister_location(trigger_time, location_uid);
            }

            void Ledger::on_write_to(const yijinjing::event_ptr &event)
            {
                if (event->source() == get_master_commands_uid())
                {
                    apprentice::on_write_to(event);
                }
            }

            void Ledger::on_read_from(const yijinjing::event_ptr &event)
            {
                const yijinjing::msg::data::RequestReadFrom &request = event->data<yijinjing::msg::data::RequestReadFrom>();
                auto source_location = get_location(request.source_id);
                auto master_cmd_location = get_location(event->source());

                std::stringstream ss;
                ss << std::hex << master_cmd_location->name;
                uint32_t dest_id;
                ss >> dest_id;
                auto dest_location = get_location(dest_id);

                if (source_location->uid == get_master_commands_uid())
                {
                    apprentice::on_read_from(event);
                    return;
                }
                if (event->msg_type() == yijinjing::msg::type::RequestReadFrom &&
                    source_location->category == category::TD && dest_location->category == category::STRATEGY)
                {
                    SPDLOG_INFO("ledger read order/trades from {} to {}", source_location->uname, dest_location->uname);
                    reader_->join(source_location, dest_id, event->gen_time());
                }
            }

            void Ledger::on_start()
            {
                apprentice::on_start();

                pre_start();

                events_ | is(msg::type::BrokerState) |
                $([&](event_ptr event)
                  {
                      auto broker_location = get_location(event->source());
                      update_broker_state(event->gen_time(), broker_location, static_cast<BrokerState>(event->data<int32_t>()));
                  });

                /**
                 * process trade events
                 */
                events_ | is(msg::type::Quote) |
                $([&](event_ptr event)
                  {
                      try
                      { on_quote(event, event->data<Quote>()); }
                      catch (const std::exception &e)
                      {
                          SPDLOG_ERROR("Unexpected exception {}", e.what());
                      }
                  });

                events_ | is(msg::type::Order) |
                $([&](event_ptr event)
                  {
                      try
                      { on_order(event, event->data<Order>()); }
                      catch (const std::exception &e)
                      {
                          SPDLOG_ERROR("Unexpected exception {}", e.what());
                      }
                  });

                events_ | is(msg::type::Trade) |
                $([&](event_ptr event)
                  {
                      try
                      { on_trade(event, event->data<Trade>()); }
                      catch (const std::exception &e)
                      {
                          SPDLOG_ERROR("Unexpected exception {}", e.what());
                      }
                  });

                events_ | is(msg::type::Instrument) |
                $([&](event_ptr event)
                  {
                      auto &instrument_buffer = instrument_buffer_[event->source()];
                      instrument_buffer.push_back(event->data<Instrument>());
                  });

                events_ | is(msg::type::InstrumentEnd) |
                $([&](event_ptr event)
                  {
                      auto &instrument_buffer = instrument_buffer_[event->source()];
                      try
                      { on_instruments(instrument_buffer); }
                      catch (const std::exception &e)
                      {
                          SPDLOG_ERROR("Unexpected exception {}", e.what());
                      }
                      instrument_buffer.clear();
                  });

                events_ | is(msg::type::Asset) |
                $([&](event_ptr event)
                  {
                      asset_info_[event->source()] = event->data<Asset>();
                  });

                events_ | is(msg::type::Position) |
                $([&](event_ptr event)
                  {
                      auto &position_buffer = position_buffer_[event->source()];
                      position_buffer.push_back(event->data<Position>());
                  });

                events_ | is(msg::type::PositionDetail) |
                $([&](event_ptr event)
                  {
                      auto &buffer = position_detail_buffer_[event->source()];
                      buffer.push_back(event->data<PositionDetail>());
                  });

                events_ | is(msg::type::PositionEnd) |
                $([&](event_ptr event)
                  {
                      auto &asset_info = asset_info_[event->source()];
                      auto &position_buffer = position_buffer_[event->source()];
                      subscribe_holdings(event->source(), position_buffer);
                      try
                      { on_stock_account(asset_info, position_buffer); }
                      catch (const std::exception &e)
                      {
                          SPDLOG_ERROR("Unexpected exception {}", e.what());
                      }
                      position_buffer.clear();
                      memset(&asset_info, 0, sizeof(asset_info));
                  });

                events_ | is(msg::type::PositionDetailEnd) |
                $([&](event_ptr event)
                  {
                      auto &asset_info = asset_info_[event->source()];
                      auto &buffer = position_detail_buffer_[event->source()];
                      subscribe_holdings(event->source(), buffer);
                      try
                      { on_future_account(asset_info, buffer); }
                      catch (const std::exception &e)
                      {
                          SPDLOG_ERROR("Unexpected exception {}", e.what());
                      }
                      buffer.clear();
                      memset(&asset_info, 0, sizeof(asset_info));
                  });

                /**
                 * process active query from clients
                 */
                events_ |
                filter([&](event_ptr event)
                       {
                           return dynamic_cast<nanomsg::nanomsg_json *>(event.get()) != nullptr and event->source() == 0;
                       }) |
                $([&](event_ptr event)
                  {
                      // let python do the actual job, we just operate the I/O part
                      try
                      {
                          const nlohmann::json &cmd = event->data<nlohmann::json>();
                          SPDLOG_INFO("handle command type {} data {}", event->msg_type(), cmd.dump());
                          std::string response = handle_request(event, event->to_string());
                          get_io_device()->get_rep_sock()->send(response);
                      }
                      catch (const std::exception &e)
                      {
                          SPDLOG_ERROR("Unexpected exception {}", e.what());
                      }
                  });
            }

            void Ledger::publish_broker_state(int64_t trigger_time, const location_ptr &broker_location, BrokerState state)
            {
                nlohmann::json msg;
                msg["gen_time"] = time::now_in_nano();
                msg["trigger_time"] = trigger_time;
                msg["msg_type"] = msg::type::BrokerState;
                msg["source"] = get_io_device()->get_home()->uid;

                nlohmann::json data;
                data["category"] = broker_location->category;
                data["group"] = broker_location->group;
                data["name"] = broker_location->name;
                data["state"] = state;
                msg["data"] = data;
                publish(msg.dump());
            }

            void Ledger::update_broker_state(int64_t trigger_time, const location_ptr &broker_location, BrokerState state)
            {
                broker_states_[broker_location->uid] = state;
                publish_broker_state(trigger_time, broker_location, state);
            }
          
            void Ledger::watch(int64_t trigger_time, const yijinjing::data::location_ptr &app_location)
            {
                auto app_uid_str = fmt::format("{:08x}", app_location->uid);
                auto master_cmd_location = location::make(mode::LIVE, category::SYSTEM, "master", app_uid_str, app_location->locator);
                reader_->join(master_cmd_location, app_location->uid, trigger_time);
                reader_->join(app_location, 0, trigger_time);
            }

            void Ledger::monitor_market_data(int64_t trigger_time, uint32_t md_location_uid)
            {
                events_ | from(md_location_uid) | is(msg::type::Quote) | first() |
                $([&, trigger_time, md_location_uid](event_ptr event)
                  {
                      if (has_location(md_location_uid))
                      {
                          auto md_location = get_location(md_location_uid);
                          update_broker_state(trigger_time, md_location, BrokerState::Ready);
                          alert_market_data(trigger_time, md_location_uid);
                      }
                  },
                  [&](std::exception_ptr e)
                  {
                      try
                      { std::rethrow_exception(e); }
                      catch (const rx::empty_error &ex)
                      {
                          SPDLOG_WARN("{}", ex.what());
                      }
                      catch (const std::exception &ex)
                      {
                          SPDLOG_WARN("Unexpected exception {}", ex.what());
                      }
                  });
            }

            void Ledger::alert_market_data(int64_t trigger_time, uint32_t md_location_uid)
            {
                events_ | from(md_location_uid) | is(msg::type::Quote) | timeout(std::chrono::seconds(5)) |
                $([&](event_ptr e)
                  {},
                  [&, trigger_time, md_location_uid](std::exception_ptr e)
                  {
                      if (has_location(md_location_uid))
                      {
                          auto md_location = get_location(md_location_uid);
                          update_broker_state(trigger_time, md_location, BrokerState::Idle);
                          monitor_market_data(trigger_time, md_location_uid);
                      }
                  });
            }

            void Ledger::new_order_single(const yijinjing::event_ptr &event, uint32_t account_location_uid, msg::data::OrderInput &order_input)
            {}

            void Ledger::cancel_order(const yijinjing::event_ptr &event, uint32_t account_location_uid, uint64_t order_id)
            {
                SPDLOG_INFO("cancel order {}", order_id);
                if(has_writer(account_location_uid))
                {
                    auto writer = get_writer(account_location_uid);
                    msg::data::OrderAction &action = writer->open_data<msg::data::OrderAction>(event->gen_time(), msg::type::OrderAction);
                    action.order_action_id = writer->current_frame_uid();
                    action.order_id = order_id;
                    action.action_flag = OrderActionFlag::Cancel;
                    writer->close_data();
                }
                else
                {
                    if (has_location(account_location_uid))
                    {
                        auto location = get_location(account_location_uid);
                        SPDLOG_ERROR("writer to {} [{:08x}] not exists", location->uname, account_location_uid);
                    }
                    else
                    {
                        SPDLOG_ERROR("writer to [{:08x}] not exists", account_location_uid);
                    }
                }
            }

            void Ledger::request_subscribe(uint32_t account_location_id, const std::vector<msg::data::Instrument> &insts)
            {
                if (!has_location(account_location_id))
                {
                    SPDLOG_ERROR("failed to find account location [{:08x}]", account_location_id);
                    return;
                }
                auto location = get_location(account_location_id);
                SPDLOG_INFO("subscribe {} insts for account {}@{}", insts.size(), location->name, location->group);

                auto md_location = location::make(get_io_device()->get_home()->mode, category::MD, location->group, location->group, get_io_device()->get_home()->locator);
                SPDLOG_INFO("subscribe from {} [{:08x}]", md_location->uname, md_location->uid);
                auto sub_from_md_location = [=]() 
                {
                    auto write_sub_msg = [=]()
                    {
                        auto writer = this->get_writer(md_location->uid);                    
                        char *buffer = const_cast<char *>(&(writer->open_frame(now(), msg::type::Subscribe, 4096)->data<char>()));
                        size_t length = fill_subscribe_msg(buffer, 4096, insts);
                        writer->close_frame(length); 
                    };

                    msg::data::BrokerState state = this->get_broker_state(md_location->uid);
                    if (state != msg::data::BrokerState::Ready && state != msg::data::BrokerState::LoggedIn)
                    {
                        events_ | is(msg::type::BrokerState) | from(md_location->uid) |  
                        filter([=](yijinjing::event_ptr e)
                        {
                            const msg::data::BrokerState &data = e->data<msg::data::BrokerState>();
                            return data == msg::data::BrokerState::LoggedIn;
                        }) | first() |  
                        $([=](event_ptr e)
                        {
                            write_sub_msg();
                        });
                    }
                    else
                    {
                        write_sub_msg();
                    }                   
                };

                if (has_writer(md_location->uid))
                {
                    sub_from_md_location();
                }
                else
                {
                    events_ | is(yijinjing::msg::type::RequestWriteTo) |
                    filter([=](yijinjing::event_ptr e)
                    {
                        const yijinjing::msg::data::RequestWriteTo &data = e->data<yijinjing::msg::data::RequestWriteTo>();
                        return data.dest_id == md_location->uid;
                    }) | first() |
                    $([=](event_ptr e)
                    {
                        sub_from_md_location();
                    });                    
                }
            }

            void Ledger::subscribe_holdings(uint32_t account_location_id, const std::vector<msg::data::Position> &positions)
            {
                std::vector<msg::data::Instrument> insts = get_insts<msg::data::Position>(positions);
                request_subscribe(account_location_id, insts);
            }

            void Ledger::subscribe_holdings(uint32_t account_location_id, const std::vector<msg::data::PositionDetail>& position_details)
            {
                std::vector<msg::data::Instrument> insts = get_insts<msg::data::PositionDetail>(position_details);
                request_subscribe(account_location_id, insts);
            }
        }
    }
}
<|MERGE_RESOLUTION|>--- conflicted
+++ resolved
@@ -39,8 +39,6 @@
                     pub_sock_->send(msg);
                 }
                 SPDLOG_DEBUG("published {}", msg);
-<<<<<<< HEAD
-=======
             }
 
             msg::data::BrokerState Ledger::get_broker_state(uint32_t broker_location) const
@@ -53,7 +51,6 @@
                 {
                     return msg::data::BrokerState::Unknown;
                 }
->>>>>>> e547415c
             }
 
             void Ledger::publish_broker_states(int64_t trigger_time)
