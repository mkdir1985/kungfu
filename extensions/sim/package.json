--- conflicted
+++ resolved
@@ -4,11 +4,7 @@
     "name": "Kungfu Trader",
     "email": "info@kungfu.link"
   },
-<<<<<<< HEAD
-  "version": "2.4.69-alpha.8",
-=======
   "version": "2.4.70-alpha.0",
->>>>>>> 12054ecb
   "description": "Kungfu Extension - SIM",
   "license": "Apache-2.0",
   "main": "package.json",
@@ -33,17 +29,10 @@
     "package": "kfs project package"
   },
   "dependencies": {
-<<<<<<< HEAD
-    "@kungfu-trader/kungfu-core": "^2.4.69-alpha.8"
-  },
-  "devDependencies": {
-    "@kungfu-trader/kungfu-sdk": "^2.4.69-alpha.8"
-=======
     "@kungfu-trader/kungfu-core": "^2.4.70-alpha.0"
   },
   "devDependencies": {
     "@kungfu-trader/kungfu-sdk": "^2.4.70-alpha.0"
->>>>>>> 12054ecb
   },
   "kungfuBuild": {
     "python": {
