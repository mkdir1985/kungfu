--- conflicted
+++ resolved
@@ -4,11 +4,7 @@
     "name": "Kungfu Trader",
     "email": "info@kungfu.link"
   },
-<<<<<<< HEAD
-  "version": "2.4.72-alpha.4",
-=======
   "version": "2.4.73-alpha.0",
->>>>>>> 66e03629
   "description": "Kungfu Extension - SIM",
   "license": "Apache-2.0",
   "main": "package.json",
@@ -33,17 +29,10 @@
     "package": "kfs project package"
   },
   "dependencies": {
-<<<<<<< HEAD
-    "@kungfu-trader/kungfu-core": "^2.4.72-alpha.4"
-  },
-  "devDependencies": {
-    "@kungfu-trader/kungfu-sdk": "^2.4.72-alpha.4"
-=======
     "@kungfu-trader/kungfu-core": "^2.4.73-alpha.0"
   },
   "devDependencies": {
     "@kungfu-trader/kungfu-sdk": "^2.4.73-alpha.0"
->>>>>>> 66e03629
   },
   "kungfuBuild": {
     "python": {
