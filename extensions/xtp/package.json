--- conflicted
+++ resolved
@@ -4,11 +4,7 @@
     "name": "Kungfu Trader",
     "email": "info@kungfu.link"
   },
-<<<<<<< HEAD
-  "version": "2.4.65-alpha.3",
-=======
   "version": "2.4.66-alpha.0",
->>>>>>> 774a6487
   "description": "Kungfu Extension - XTP Demo",
   "license": "Apache-2.0",
   "main": "package.json",
@@ -33,17 +29,10 @@
     "package": "kfs project package"
   },
   "dependencies": {
-<<<<<<< HEAD
-    "@kungfu-trader/kungfu-core": "^2.4.65-alpha.3"
-  },
-  "devDependencies": {
-    "@kungfu-trader/kungfu-sdk": "^2.4.65-alpha.3"
-=======
     "@kungfu-trader/kungfu-core": "^2.4.66-alpha.0"
   },
   "devDependencies": {
     "@kungfu-trader/kungfu-sdk": "^2.4.66-alpha.0"
->>>>>>> 774a6487
   },
   "kungfuDependencies": {
     "xtp": "v2.2.32.2"
