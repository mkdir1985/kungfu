--- conflicted
+++ resolved
@@ -4,11 +4,7 @@
     "name": "Kungfu Trader",
     "email": "info@kungfu.link"
   },
-<<<<<<< HEAD
-  "version": "2.4.67-alpha.2",
-=======
   "version": "2.4.68-alpha.0",
->>>>>>> b3a1267f
   "description": "Kungfu Extension - XTP Demo",
   "license": "Apache-2.0",
   "main": "package.json",
@@ -33,17 +29,10 @@
     "package": "kfs project package"
   },
   "dependencies": {
-<<<<<<< HEAD
-    "@kungfu-trader/kungfu-core": "^2.4.67-alpha.2"
-  },
-  "devDependencies": {
-    "@kungfu-trader/kungfu-sdk": "^2.4.67-alpha.2"
-=======
     "@kungfu-trader/kungfu-core": "^2.4.68-alpha.0"
   },
   "devDependencies": {
     "@kungfu-trader/kungfu-sdk": "^2.4.68-alpha.0"
->>>>>>> b3a1267f
   },
   "kungfuDependencies": {
     "xtp": "v2.2.32.2"
