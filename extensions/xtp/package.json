--- conflicted
+++ resolved
@@ -4,11 +4,7 @@
     "name": "kungfu-trader",
     "email": "info@kungfu.link"
   },
-<<<<<<< HEAD
-  "version": "2.4.0-alpha.93",
-=======
   "version": "2.4.0-alpha.97",
->>>>>>> 4c5f6ecf
   "description": "Kungfu Extension - XTP Demo",
   "license": "Apache-2.0",
   "main": "package.json",
@@ -33,17 +29,10 @@
     "package": "kfs project package"
   },
   "dependencies": {
-<<<<<<< HEAD
-    "@kungfu-trader/kungfu-core": "^2.4.0-alpha.93"
-  },
-  "devDependencies": {
-    "@kungfu-trader/kungfu-sdk": "^2.4.0-alpha.93"
-=======
     "@kungfu-trader/kungfu-core": "^2.4.0-alpha.97"
   },
   "devDependencies": {
     "@kungfu-trader/kungfu-sdk": "^2.4.0-alpha.97"
->>>>>>> 4c5f6ecf
   },
   "kungfuDependencies": {
     "xtp": "v2.2.32.2"
