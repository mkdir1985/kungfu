--- conflicted
+++ resolved
@@ -61,16 +61,9 @@
             </template>
             <template v-else-if="column.dataIndex === 'actions'">
               <div class="kf-actions__warp">
-<<<<<<< HEAD
                 <div
+                  v-if="UnfinishedBasketOrderStatus.includes(item.status)"
                   class="color-red"
-=======
-                <a-button
-                  v-if="CanCancelBasketOrderStatus.includes(item.status)"
-                  type="link"
-                  size="small"
-                  danger
->>>>>>> b11495c8
                   @click.stop="handleCancelBasketOrder(item)"
                 >
                   {{ $t('BasketTrade.cancel_order') }}
@@ -110,7 +103,7 @@
   useDashboardBodySize,
   confirmModal,
 } from '@kungfu-trader/kungfu-app/src/renderer/assets/methods/uiUtils';
-import { BASKET_CATEGORYS, CanCancelBasketOrderStatus } from '../../../config';
+import { BASKET_CATEGORYS, UnfinishedBasketOrderStatus } from '../../../config';
 import { getColumns, basketOrderTradingDataGetter } from './config';
 import { DealTradingDataHooks } from '@kungfu-trader/kungfu-js-api/hooks/dealTradingDataHook';
 import { dealKfTime } from '@kungfu-trader/kungfu-js-api/kungfu';
