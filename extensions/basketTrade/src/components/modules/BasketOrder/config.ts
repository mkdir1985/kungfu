--- conflicted
+++ resolved
@@ -84,19 +84,11 @@
   },
   [BasketOrderStatusEnum.PartialFilledNotActive]: {
     name: t('tradingConfig.partial_filled_not_active'),
-<<<<<<< HEAD
-    color: 'default',
-  },
-  [BasketOrderStatusEnum.PartialFilledActive]: {
-    name: t('tradingConfig.partial_filled_active'),
-    color: 'green',
-=======
     color: 'green',
   },
   [BasketOrderStatusEnum.PartialFilledActive]: {
     name: t('tradingConfig.partial_filled_active'),
     color: 'default',
->>>>>>> 490f6dd5
   },
   [BasketOrderStatusEnum.Filled]: {
     name: t('tradingConfig.filled'),
