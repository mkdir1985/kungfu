{
<<<<<<< HEAD
  "version": "2.4.0-alpha.93",
=======
  "version": "2.4.0-alpha.97",
>>>>>>> 4c5f6ecf
  "packages": [
    "framework/*",
    "developer/*",
    "extensions/*",
    "artifact"
  ],
  "command": {
    "version": {
      "allowBranch": [
        "main",
        "release/**",
        "alpha/**"
      ]
    }
  }
}<|MERGE_RESOLUTION|>--- conflicted
+++ resolved
@@ -1,9 +1,5 @@
 {
-<<<<<<< HEAD
-  "version": "2.4.0-alpha.93",
-=======
   "version": "2.4.0-alpha.97",
->>>>>>> 4c5f6ecf
   "packages": [
     "framework/*",
     "developer/*",
