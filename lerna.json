{
<<<<<<< HEAD
  "version": "2.4.69-alpha.8",
=======
  "version": "2.4.70-alpha.0",
>>>>>>> 12054ecb
  "packages": [
    "framework/*",
    "developer/*",
    "extensions/*",
    "examples/*",
    "artifact"
  ],
  "command": {
    "version": {
      "allowBranch": [
        "main",
        "release/**",
        "alpha/**"
      ]
    }
  }
}<|MERGE_RESOLUTION|>--- conflicted
+++ resolved
@@ -1,9 +1,5 @@
 {
-<<<<<<< HEAD
-  "version": "2.4.69-alpha.8",
-=======
   "version": "2.4.70-alpha.0",
->>>>>>> 12054ecb
   "packages": [
     "framework/*",
     "developer/*",
