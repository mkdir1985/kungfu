{
<<<<<<< HEAD
  "version": "2.4.67-alpha.2",
=======
  "version": "2.4.68-alpha.0",
>>>>>>> b3a1267f
  "packages": [
    "framework/*",
    "developer/*",
    "extensions/*",
    "examples/*",
    "artifact"
  ],
  "command": {
    "version": {
      "allowBranch": [
        "main",
        "release/**",
        "alpha/**"
      ]
    }
  }
}<|MERGE_RESOLUTION|>--- conflicted
+++ resolved
@@ -1,9 +1,5 @@
 {
-<<<<<<< HEAD
-  "version": "2.4.67-alpha.2",
-=======
   "version": "2.4.68-alpha.0",
->>>>>>> b3a1267f
   "packages": [
     "framework/*",
     "developer/*",
