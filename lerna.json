{
<<<<<<< HEAD
  "version": "2.4.64-alpha.4",
=======
  "version": "2.4.65-alpha.0",
>>>>>>> a266e963
  "packages": [
    "framework/*",
    "developer/*",
    "extensions/*",
    "examples/*",
    "artifact"
  ],
  "command": {
    "version": {
      "allowBranch": [
        "main",
        "release/**",
        "alpha/**"
      ]
    }
  }
}<|MERGE_RESOLUTION|>--- conflicted
+++ resolved
@@ -1,9 +1,5 @@
 {
-<<<<<<< HEAD
-  "version": "2.4.64-alpha.4",
-=======
   "version": "2.4.65-alpha.0",
->>>>>>> a266e963
   "packages": [
     "framework/*",
     "developer/*",
