{
<<<<<<< HEAD
  "version": "2.4.71-alpha.5",
=======
  "version": "2.4.72-alpha.0",
>>>>>>> 47d87b07
  "packages": [
    "framework/*",
    "developer/*",
    "extensions/*",
    "examples/*",
    "artifact"
  ],
  "command": {
    "version": {
      "allowBranch": [
        "main",
        "release/**",
        "alpha/**"
      ]
    }
  }
}<|MERGE_RESOLUTION|>--- conflicted
+++ resolved
@@ -1,9 +1,5 @@
 {
-<<<<<<< HEAD
-  "version": "2.4.71-alpha.5",
-=======
   "version": "2.4.72-alpha.0",
->>>>>>> 47d87b07
   "packages": [
     "framework/*",
     "developer/*",
