{
<<<<<<< HEAD
  "version": "2.4.68-alpha.1",
=======
  "version": "2.4.69-alpha.0",
>>>>>>> fa990d59
  "packages": [
    "framework/*",
    "developer/*",
    "extensions/*",
    "examples/*",
    "artifact"
  ],
  "command": {
    "version": {
      "allowBranch": [
        "main",
        "release/**",
        "alpha/**"
      ]
    }
  }
}<|MERGE_RESOLUTION|>--- conflicted
+++ resolved
@@ -1,9 +1,5 @@
 {
-<<<<<<< HEAD
-  "version": "2.4.68-alpha.1",
-=======
   "version": "2.4.69-alpha.0",
->>>>>>> fa990d59
   "packages": [
     "framework/*",
     "developer/*",
