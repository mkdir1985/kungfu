--- conflicted
+++ resolved
@@ -1,9 +1,5 @@
 {
-<<<<<<< HEAD
-  "version": "2.4.63-alpha.7",
-=======
   "version": "2.4.64-alpha.0",
->>>>>>> b3021bd9
   "packages": [
     "framework/*",
     "developer/*",
