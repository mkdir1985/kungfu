declare var __resources: string;

declare module NodeJS {
    interface Global {
        __resources: string
    }
}

declare module "*.json" {
    const value: any;
    export default value;
}

interface NumberToStringObject {
    [propName: number]: string;
}

interface StringToStringObject {
    [propName: string]: string;
}

interface StringToNumberObject {
    [propName: string]: number;
}

interface Account {
    account_id: string;
    source_name: string;
    receive_md: boolean;
    config?: any;
    [propName: string]: any;
}

interface Strategy {
    strategy_id: string;
    strategy_path: string;
    add_time: number;
}

interface MessageData {
    type: string;
    message: string;
}

interface LogData {
    type: string,
    updateTime: string,
    message: string,
}

interface LogDataOrigin {
    timestamp: string,
    type: string,
    app_name: string,
    message: string,
    process_id: number
}


interface OrderData {
    id: string;
    updateTime: string,
    updateTimeNum: number;
    instrumentId: string;
    side: string;
    offset: string;
    limitPrice: string;
    volumeTraded: string;
    statusName: string;
    status: string;
    clientId: string;
    accountId: string;
    orderId: string;
    exchangeId: string;
}

interface PosData {
    id: string;
    instrumentId: string;
    direction: string;
    yesterdayVolume: string;
    todayVolume: string;
    totalVolume: string;
    avgPrice: string;
    lastPrice: string;
    unRealizedPnl: string;
}

interface PosInputData {
    instrument_id: string;
    direction: number;
    yesterday_volume: string;
    volume: string;
    last_price: string;
    margin: string;
    [propName: string]: any;
}

interface TradeData {
    id: string;
    instrumentId: string;
    updateTime: string;
    updateTimeNum: number;
    side: string;
    offset: string;
    price: string;
    volume: string;
    clientId: string;
    accountId: string;
}

interface TradeInputData {
    account_id: string;
    client_id: string;
    trade_id: string;
    instrument_id: string;
    trade_time: number;
    offset: number;
    side: number;
    price: string;
    volume: string;
    [propName: string]: any;
}


interface TradingDataFilter {
    instrumentId?: string;
    type?: string;
    id?: string;
    dateRange?: string[];
}

interface AccountSettingItem {
    key: string,
    name: string,
    type: string,
    errMsg?: string,
    required?: boolean,
    validator?: any[],
    tip?: string
}

interface AccountSettingOrigin {
    name: string,
    type: string,
    key: string,
    config: AccountSettingItem[]
}

interface AccountSetting {
<<<<<<< HEAD
    name: string,
=======
>>>>>>> e547415c
    source: string,
    type: string,
    typeName: string,
    key: string,
    config: AccountSettingItem[],
<<<<<<< HEAD
=======
    [propName: string]: any
>>>>>>> e547415c
}

interface Sources {
    [propName: string]: AccountSetting
}
<<<<<<< HEAD


interface NumList {
    list: any[];
    len: number;
    num: number;
    insert: Function;
}
=======
>>>>>>> e547415c
<|MERGE_RESOLUTION|>--- conflicted
+++ resolved
@@ -148,25 +148,17 @@
 }
 
 interface AccountSetting {
-<<<<<<< HEAD
     name: string,
-=======
->>>>>>> e547415c
     source: string,
     type: string,
     typeName: string,
     key: string,
     config: AccountSettingItem[],
-<<<<<<< HEAD
-=======
-    [propName: string]: any
->>>>>>> e547415c
 }
 
 interface Sources {
     [propName: string]: AccountSetting
 }
-<<<<<<< HEAD
 
 
 interface NumList {
@@ -174,6 +166,4 @@
     len: number;
     num: number;
     insert: Function;
-}
-=======
->>>>>>> e547415c
+}