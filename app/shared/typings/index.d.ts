--- conflicted
+++ resolved
@@ -31,8 +31,6 @@
     [propName: string]: any;
 }
 
-<<<<<<< HEAD
-=======
 interface ProcessStatusDetail {
     status: string;
     monit: {
@@ -45,7 +43,6 @@
     [propName: string]: ProcessStatusDetail
 }
 
->>>>>>> 08bedee2
 interface Account {
     account_id: string;
     source_name: string;
