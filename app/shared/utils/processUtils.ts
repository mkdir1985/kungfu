import { KF_HOME, KUNGFU_ENGINE_PATH, KF_CONFIG_PATH, buildProcessLogPath } from '__gConfig/pathConfig';
import { platform } from '__gConfig/platformConfig';
import { logger } from '__gUtils/logUtils';
import { readJsonSync } from '__gUtils/fileUtils';
import { setTimerPromiseTask } from '__gUtils/busiUtils';
import { getProcesses } from 'getprocesses';


const path = require('path');
const fkill = require('fkill');
const taskkill = require('taskkill');
const physicalCpuCount = require('physical-cpu-count')

const windowsKill = require('kungfu-core').windowsKill;
export const pm2 = require('pm2');

//=========================== task kill =========================================
export const findProcessByKeywords = (tasks: string[]): Promise<any> => {
    let pIdList: number[] = [];
    return getProcesses().then(processes => {
        processes.forEach(p => {
            const rawCommandLine = p.rawCommandLine
            tasks.forEach((task: string): void => {
                if (rawCommandLine.includes(task)) {
                    pIdList.push(p.pid)
                }
            })
        })
        return pIdList
    })
}

const winKill = async (tasks: string[]): Promise<any> => {
    try {
        const pIdList: any = await findProcessByKeywords(tasks);
        if (!pIdList || !pIdList.length) return new Promise(resolve => resolve(true))
        return taskkill(pIdList, {
            force: true,
            tree: true
        })
    } catch (err) {
        throw err
    }
}

const macKill = (tasks: string[]): any => {
    return fkill(tasks, {
        force: true,
        silent: true,
        ignoreCase: true
    })
}

const linuxKill = async (tasks: string[]): Promise<any> => {
    try {
        const pIdList: any = await findProcessByKeywords(tasks);
        if (!pIdList || !pIdList.length) return new Promise(resolve => resolve(true))
        return fkill(pIdList, {
            force: true,
            silent: true,
            ignoreCase: true
        })
    } catch (err) {
        throw err
    }
}

export const kfKill = (tasks: string[]): any => {
    if (platform === 'mac') return macKill(tasks)
    else if (platform === 'linux') return linuxKill(tasks)
    else return winKill(tasks)
}

const kfc = platform === 'win' ? 'kfc.exe' : 'kfc';

export const killKfc = () => kfKill([kfc])

export const killKungfu = () => kfKill(['kungfu'])

export const killExtra = () => kfKill([kfc, 'pm2'])


//=========================== pm2 manager =========================================

const pm2Connect = (): Promise<void> => {
    return new Promise((resolve, reject) => {
        try {
            let noDaemon = platform === 'win' ? true : false
            if (process.env.NODE_ENV !== 'production') noDaemon = false;
            pm2.connect(noDaemon, (err: Error): void => {
                if (err) {
                    logger.error('[pm2Connect]', err);
                    pm2.disconnect();
                    reject(err);
                    process.exit(2);
                }
                resolve()
            })
        } catch (err) {
            pm2.disconnect()
            logger.error('[TC pm2Connect]', err)
            reject(err)
        }
    })
}

const pm2List = (): Promise<any[]> => {
    return new Promise((resolve, reject) => {
        try {
            pm2.list((err: Error, pList: any[]): void => {
                if (err) {
                    logger.error('[pm2List]', err)
                    reject(err)
                    return;
                }
                resolve(pList)
            })
        } catch (err) {
            logger.error('[TC pm2List]', err)
            reject(err)
        }
    })
}

const pm2Delete = async (target: string): Promise<void> => {
    return new Promise((resolve, reject) => {
        pm2Connect().then(() => {
<<<<<<< HEAD
            try {
=======
            try{ 
>>>>>>> a3094d3b
                pm2.delete(target, (err: Error): void => {
                    if (err) {
                        logger.error('[pm2Delete]', err)
                        reject(err)
                        return;
                    }
                    resolve()
                })
            } catch (err) {
                logger.error('[TC pm2Delete]', err)
                reject(err)
            }
        }).catch(err => reject(err))
    })
}


const dealSpaceInPath = (pathname: string): string => {
    const normalizePath = path.normalize(pathname);
    return normalizePath.replace(/ /g, '\ ')
}

export const describeProcess = (name: string): Promise<any> => {
    return new Promise((resolve, reject) => {
        pm2Connect().then(() => {
            try {
                pm2.describe(name, (err: Error, res: object): void => {
                    if (err) {
                        logger.error('[describeProcess]', err)
                        reject(err);
                        return;
                    }
                    resolve(res)
                })
            } catch (err) {
                logger.error('[TC describeProcess]', err)
                reject(err)
            }
        }).catch(err => reject(err))
    })
}

function getRocketParams(name: String, ifRocket: Boolean) {
    let rocket = ifRocket ? '-x' : '';
    if ((name === 'master') || (name === 'ledger')) {
        if (physicalCpuCount <= 4) {
            rocket = '';
        }
    }
    return rocket
}

export const startProcess = async (options: any, no_ext = false): Promise<object> => {
    const extensionName = platform === 'win' ? '.exe' : ''
    const kfConfig: any = readJsonSync(KF_CONFIG_PATH) || {}
    const ifRocket = ((kfConfig.performance || {}).rocket) || false;
    const logLevel: string = ((kfConfig.log || {}).level) || '';
    const rocket = getRocketParams(options.name, ifRocket);
    const args = [logLevel, options.args, rocket].join(' ')

    options = {
        ...options,
        "args": args,
        "script": `kfc${extensionName}`,
        "cwd": path.join(KUNGFU_ENGINE_PATH, 'kfc'),
        "logType": "json",
        "output": buildProcessLogPath(options.name),
        "error": buildProcessLogPath(options.name),
        "mergeLogs": true,
        "logDateFormat": "YYYY-MM-DD HH:mm:ss",
        "autorestart": false,
        "maxRestarts": 1,
        "watch": false,
        "execMode": "fork",
        "env": {
            "KF_HOME": dealSpaceInPath(KF_HOME),
        }
    };

    if (no_ext) options['env']['KF_NO_EXT'] = 'on';

    return new Promise((resolve, reject) => {
        pm2Connect().then(() => {
            try {
                pm2.start(options, (err: Error, apps: object): void => {
                    if (err) {
                        logger.error('[startProcess]', JSON.stringify(options), err)
                        reject(err);
                        return;
                    };
                    resolve(apps);
                })
            } catch (err) {
                logger.error('[TC startProcess]', JSON.stringify(options), err)
                reject(err)
            }
        }).catch(err => reject(err))
    })
}

export const startStrategyProcess = async (name: string, strategyPath: string): Promise<object> => {
    const kfConfig: any = readJsonSync(KF_CONFIG_PATH) || {}
    const ifRocket = ((kfConfig.performance || {}).rocket) || false;
    const logLevel: string = ((kfConfig.log || {}).level) || '';
    const rocket = ifRocket ? '-x' : '';
    const args = [logLevel, 'strategy', rocket, '-n', name, '-p'].join(' ')

    const options = {
        "name": name,
        "interpreter": 'kfc',
        "interpreterArgs": args,
        "script": strategyPath,
        "logType": "json",
        "output": buildProcessLogPath(name),
        "error": buildProcessLogPath(name),
        "mergeLogs": true,
        "logDateFormat": "YYYY-MM-DD HH:mm:ss",
        "autorestart": false,
        "maxRestarts": 1,
        "watch": false,
        "execMode": "fork",
        "env": {
            "KF_HOME": dealSpaceInPath(KF_HOME),
        },
        "killTimeout": 16000
    };

    return new Promise((resolve, reject) => {
        pm2Connect().then(() => {
            try {
                pm2.start(options, (err: Error, apps: object): void => {
                    if (err) {
                        logger.error('[startProcess]', JSON.stringify(options), err)
                        reject(err);
                        return;
                    };
                    resolve(apps);
                })
            } catch (err) {
                logger.error('[TC startProcess]', JSON.stringify(options), err)
                reject(err)
            }
        }).catch(err => reject(err))
    })
}

//启动pageEngine
export const startMaster = async (force: boolean): Promise<void> => {
    const processName = 'master';
    const master = await describeProcess(processName);
    if (master instanceof Error) throw master
    const masterStatus = master.filter((m: any) => m.pm2_env.status === 'online')
    if (!force && masterStatus.length === master.length && master.length !== 0) throw new Error('kungfu master正在运行！')
    try {
        await killKfc()
    } catch (err) {
        logger.error('[TC killKfc startMaster]', err)
    }
    return startProcess({
        "name": processName,
        "args": "master"
    }, true).catch(err => logger.error('[startMaster]', err))
}

//启动ledger
export const startLedger = async (force: boolean): Promise<void> => {
    const processName = 'ledger';
    const ledger = await describeProcess(processName);
    if (ledger instanceof Error) throw ledger
    const ledgerStatus = ledger.filter((m: any): boolean => m.pm2_env.status === 'online')
    if (!force && ledgerStatus.length === ledger.length && ledger.length !== 0) throw new Error('kungfu ledger 正在运行！')
    return startProcess({
        'name': processName,
        'args': 'ledger'
    }).catch(err => logger.error('[startLedger]', err))
}


//启动md
export const startMd = (source: string): Promise<void> => {
    return startProcess({
        "name": `md_${source}`,
        "args": `md -s "${source}"`,
    }).catch(err => logger.error('[startMd]', err))
}

//启动td
export const startTd = (accountId: string): Promise<void> => {
    const { source, id } = accountId.parseSourceAccountId();
    return startProcess({
        "name": `td_${accountId}`,
        "args": `td -s "${source}" -a "${id}"`,
    }).catch(err => logger.error('[startTd]', err))
}

//启动strategy
export const startStrategy = (strategyId: string, strategyPath: string): Promise<void> => {
    strategyPath = dealSpaceInPath(strategyPath)
    const kfSystemConfig: any = readJsonSync(KF_CONFIG_PATH)
    const ifLocalPython = (kfSystemConfig.strategy || {}).python || false;

    if (ifLocalPython) {
        return startStrategyProcess(strategyId, strategyPath)
            .catch(err => logger.error('[startStrategy local]', err))
    } else {
        return startProcess({
            "name": strategyId,
            "args": `strategy -n "${strategyId}" -p "${strategyPath}"`,
        }, false).catch(err => logger.error('[startStrategy]', err))
    }
}

export const startBar = (targetName: string, source: string, timeInterval: string): Promise<any> => {
    return startProcess({
        "name": targetName,
        "args": `bar -s ${source} --time-interval ${timeInterval}`
    }).catch(err => logger.error('[startBar]', err))
}

export const startCustomProcess = (targetName: string, params: string): Promise<void> => {
    return startProcess({
        "name": targetName,
        "args": `${targetName} ${params}`
    }).catch(err => logger.error(`[start${targetName}]`, err))
}

//列出所有进程
export const listProcessStatus = () => {
    return pm2List().then((pList: any[]): StringToStringObject => {
        let processStatus: any = {}
        Object.freeze(pList).forEach(p => {
            const name = p.name;
            const status = p.pm2_env.status
            processStatus[name] = status
        })
        return processStatus
    })
}

export const listProcessStatusWithDetail = () => {
    return pm2List().then((pList: any[]): StringToProcessStatusDetail => {
        let processStatus: any = {}
        Object.freeze(pList).forEach(p => {
            const { monit, pid, name, pm2_env } = p;
            const status = pm2_env.status
            processStatus[name] = {
                status,
                monit,
                pid,
                name
            }
        })
        return processStatus
    })
}

//删除进程
export const deleteProcess = (processName: string) => {
    return new Promise(async (resolve, reject) => {
        var processes = [];
        try {
            processes = await describeProcess(processName)
        } catch (err) {
            logger.error('[TC describeProcess deleteProcess]', err)
        }

        //如果進程不存在，會跳過刪除步驟
        if (!processes || !processes.length) {
            resolve(true)
            return;
        }

        if (platform === 'win') {
            processes.forEach((item: any) => {
                const pid = item.pid;
                console.log(pid)
                windowsKill(pid, 'SIGINT')
            })
        }

        pm2Delete(processName)
            .then(() => resolve(true))
            .catch(err => reject(err))
            .finally(async () => {
                const processes = await describeProcess(processName)
                const pids = processes
                    .map((prc: any): number => prc.pid)
                    .filter((pid: number): boolean => !!pid)

                if (!pids || !pids.length) return
                logger.info('[KILL PROCESS] by pids', pids)
                kfKill(pids)
                    .then(() => logger.info('[KILL PROCESS] by pids success', pids)
                        .catch((err: Error) => logger.error(['[kfKill pm2Delete]'], err))
                    )
            })
    })
}

//干掉守护进程
export const killGodDaemon = () => {
    return new Promise((resolve, reject) => {
        pm2Connect().then(() => {
            try {
                pm2.killDaemon((err: Error): void => {
                    pm2.disconnect()
                    if (err) {
                        logger.error(err)
                        reject(err)
                        return
                    }
                    resolve(true)
                })
            } catch (err) {
                pm2.disconnect()
                logger.error(err)
                reject(err)
            }
        }).catch(err => reject(err))
    })
}


//循环获取processStatus
export const startGetProcessStatus = (callback: Function) => {
    setTimerPromiseTask(() => {
        return listProcessStatus()
            .then(res => {
                const processStatus = Object.freeze(res || {});
                if (Object.keys(processStatus).length && callback) {
                    callback(processStatus)
                }
            })
            .catch(err => console.error(err))
    }, 1000)
}


<|MERGE_RESOLUTION|>--- conflicted
+++ resolved
@@ -11,7 +11,6 @@
 const taskkill = require('taskkill');
 const physicalCpuCount = require('physical-cpu-count')
 
-const windowsKill = require('kungfu-core').windowsKill;
 export const pm2 = require('pm2');
 
 //=========================== task kill =========================================
@@ -125,11 +124,7 @@
 const pm2Delete = async (target: string): Promise<void> => {
     return new Promise((resolve, reject) => {
         pm2Connect().then(() => {
-<<<<<<< HEAD
-            try {
-=======
             try{ 
->>>>>>> a3094d3b
                 pm2.delete(target, (err: Error): void => {
                     if (err) {
                         logger.error('[pm2Delete]', err)
@@ -403,9 +398,9 @@
         }
 
         if (platform === 'win') {
+            const windowsKill = require('kungfu-core').windowsKill;
             processes.forEach((item: any) => {
                 const pid = item.pid;
-                console.log(pid)
                 windowsKill(pid, 'SIGINT')
             })
         }
