<<<<<<< HEAD
import { setTimerPromiseTask, delayMiliSeconds } from '__gUtils/busiUtils'; 
import { watcher, kungfu } from '__gUtils/kungfuUtils';
import { Observable } from 'rxjs';

watcher.setup();

const startGetKungfuState = (callback: Function) => {
    console.log('startGetKungfuState', '----')
    setTimerPromiseTask(() => {
        return new Promise((resolve) => {
            if (watcher.isLive()) {
                watcher.step();
                console.log('watcher.state: ', watcher.state);
                const state = Object.freeze(watcher.state || {});
                if (Object.keys(state).length && callback) {
                    callback(state)
                }   
            }
            resolve()
        })
    }, 5000);
}

const getKungfuStateObserver = (() => {
    var observer: any = null;
    return function () {
        if (!observer) {
            observer = new Observable(subscriber => {
                startGetKungfuState((state: any) => {
                    subscriber.next(state)
                })
            })   
        }
        return observer
    }
})()

=======
import {setTimerPromiseTask, delayMiliSeconds} from '__gUtils/busiUtils';
import {watcher, kungfu} from '__gUtils/kungfuUtils';

const longfist = kungfu.longfist;

// insertOrders();
>>>>>>> 19cb291d

watcher.run((w: any) => {
    console.log('watcher step', w.state);
});


<<<<<<< HEAD
const longfist = kungfu.longfist;

function insertOrders () {
=======
function insertOrders() {
    console.log('insert orders');
>>>>>>> 19cb291d
    delayMiliSeconds(3000)
        .then(() => {
            watcher.setup();
            watcher.step();
            // for(let i = 1; i < 11; i++) {
            //     let order = longfist.Order();
            //     order.order_id = BigInt(i);
            //     order.account_id = '15014990';
            //     order.source_id = 'xtp'
            //     order.instrument_id = '60000' + i.toString();
            //     order.volume = BigInt(+Number(10000 * +Math.random()).toFixed(0));
            //     order.volume_left = BigInt(+Number(500 * +Math.random()).toFixed(0));
            //     order.volume_traded = BigInt(order.volume - order.volume_left);
            //
            //     watcher.publishState(order)
            // }
        })

}

<|MERGE_RESOLUTION|>--- conflicted
+++ resolved
@@ -1,80 +1,57 @@
-<<<<<<< HEAD
-import { setTimerPromiseTask, delayMiliSeconds } from '__gUtils/busiUtils'; 
-import { watcher, kungfu } from '__gUtils/kungfuUtils';
+import { startGetKungfuState } from '__gUtils/kungfuUtils';
 import { Observable } from 'rxjs';
+import { map } from 'rxjs/operators';
 
-watcher.setup();
 
-const startGetKungfuState = (callback: Function) => {
-    console.log('startGetKungfuState', '----')
-    setTimerPromiseTask(() => {
-        return new Promise((resolve) => {
-            if (watcher.isLive()) {
-                watcher.step();
-                console.log('watcher.state: ', watcher.state);
-                const state = Object.freeze(watcher.state || {});
-                if (Object.keys(state).length && callback) {
-                    callback(state)
-                }   
+
+export const KUNGFU_OBSERVER = new Observable(subscriber => {
+    startGetKungfuState((state: any) => {
+        subscriber.next(state)
+    })
+})   
+       
+const buildTradingDataPipe = () => {
+    return KUNGFU_OBSERVER.pipe(
+        map((data: any) => {
+            const orders = Object.values(data.Order || {});
+
+            return {
+                orders  
             }
-            resolve()
+            
+
         })
-    }, 5000);
+    )
 }
 
-const getKungfuStateObserver = (() => {
-    var observer: any = null;
-    return function () {
-        if (!observer) {
-            observer = new Observable(subscriber => {
-                startGetKungfuState((state: any) => {
-                    subscriber.next(state)
-                })
-            })   
-        }
-        return observer
-    }
-})()
-
-=======
-import {setTimerPromiseTask, delayMiliSeconds} from '__gUtils/busiUtils';
-import {watcher, kungfu} from '__gUtils/kungfuUtils';
-
-const longfist = kungfu.longfist;
-
-// insertOrders();
->>>>>>> 19cb291d
-
-watcher.run((w: any) => {
-    console.log('watcher step', w.state);
-});
 
 
-<<<<<<< HEAD
-const longfist = kungfu.longfist;
-
-function insertOrders () {
-=======
 function insertOrders() {
-    console.log('insert orders');
->>>>>>> 19cb291d
-    delayMiliSeconds(3000)
+    const { kungfu, watcher } = require('__gUtils/kungfuUtils');
+    const { delayMiliSeconds } = require('__gUtils/BusiUtils');
+    const longfist = kungfu.longfist;
+    delayMiliSeconds(10000)
         .then(() => {
+            console.log('insert orders');
             watcher.setup();
             watcher.step();
-            // for(let i = 1; i < 11; i++) {
-            //     let order = longfist.Order();
-            //     order.order_id = BigInt(i);
-            //     order.account_id = '15014990';
-            //     order.source_id = 'xtp'
-            //     order.instrument_id = '60000' + i.toString();
-            //     order.volume = BigInt(+Number(10000 * +Math.random()).toFixed(0));
-            //     order.volume_left = BigInt(+Number(500 * +Math.random()).toFixed(0));
-            //     order.volume_traded = BigInt(order.volume - order.volume_left);
-            //
-            //     watcher.publishState(order)
-            // }
+            for(let i = 1; i < 11; i++) {
+                let order = longfist.Order();
+                order.order_id = BigInt(i);
+                order.update_time = BigInt(+new Date().getTime());
+                order.account_id = '15014990';
+                order.source_id = 'xtp'
+                order.instrument_id = '60000' + i.toString();
+                order.volume = BigInt(+Number(10000 * +Math.random()).toFixed(0));
+                order.volume_left = BigInt(+Number(500 * +Math.random()).toFixed(0));
+                order.volume_traded = BigInt(order.volume - order.volume_left);
+            
+                watcher.publishState(order)
+            }
         })
-
 }
 
+insertOrders()
+
+
+
