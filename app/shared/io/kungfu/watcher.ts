import { KF_HOME, KF_CONFIG_PATH } from '__gConfig/pathConfig';
import { setTimerPromiseTask } from '__gUtils/busiUtils';
import { kungfu } from '__gUtils/kungfuUtils';
import { toDecimal } from '__gUtils/busiUtils';
import { readJsonSync } from '__gUtils/fileUtils';
import { offsetName, orderStatus, sideName, posDirection, priceType, hedgeFlag, instrumentType, volumeCondition, timeCondition } from "__gConfig/tradingConfig";
import { logger } from '../../utils/logUtils';
import {KF_RUNTIME_DIR} from "../../config/pathConfig";



export const watcher: any = (() => {
    const kfSystemConfig: any = readJsonSync(KF_CONFIG_PATH)
    const bypassQuote = (kfSystemConfig.performance || {}).bypassQuote || false;

    if (process.env.APP_TYPE === 'cli') {
        const windowType = process.env.CLI_WINDOW_TYPE || '';
        const id = [process.env.APP_TYPE, windowType].join('');
<<<<<<< HEAD
        return kungfu.watcher(KF_RUNTIME_DIR, kungfu.formatStringToHashHex(id));
=======
        return kungfu.watcher(KF_HOME, kungfu.formatStringToHashHex(id), bypassQuote);
>>>>>>> b3c84093
    }

    if (process.env.RENDERER_TYPE !== 'app') return {}

    const id = [process.env.APP_TYPE].join('');
<<<<<<< HEAD
    return kungfu.watcher(KF_RUNTIME_DIR, kungfu.formatStringToHashHex(id));
=======
    return kungfu.watcher(KF_HOME, kungfu.formatStringToHashHex(id), bypassQuote);
>>>>>>> b3c84093
})()


export const startGetKungfuTradingData = (callback: Function, interval = 1000) => {
    if ((process.env.RENDERER_TYPE !== 'app') && (process.env.APP_TYPE !== 'cli')) return
    setTimerPromiseTask(() => {
        return new Promise((resolve) => {
            if (!watcher.isLive() && !watcher.isStarted() && watcher.isUsable()) {
                watcher.setup();
            }

            if (watcher.isLive()) {
                watcher.step();
            }
            callback({
                ledger: watcher.ledger,
            });
            resolve();
        })
    }, interval);
}


export const startGetKungfuGlobalData = (callback: Function, interval = 1000) => {
    if ((process.env.RENDERER_TYPE !== 'app') && (process.env.APP_TYPE !== 'cli')) return
    setTimerPromiseTask(() => {
        return new Promise((resolve) => {
            if (!watcher.isLive() && !watcher.isStarted() && watcher.isUsable()) {
                watcher.setup();
            }

            if (watcher.isLive()) {
                watcher.step();
            }

            callback({
                appStates: watcher.appStates,
            });
            resolve();
        })
    }, interval);
}


export const transformOrderTradeListToData = (list: any[], type: string) => {
    let data: StringToAnyObject = {};

    if (type === 'account') {
        list.kfForEach((item: any) => {
            const location = decodeKungfuLocation(item.source);
            if (!location) return;
            const accountId = `${location.group}_${location.name}`;
            if (!accountId) return;
            if (!data[accountId]) data[accountId] = [];
            data[accountId].push(item)
        })
    } else if (type === 'strategy') {
        list.kfForEach((item: any) => {
            const location = decodeKungfuLocation(item.dest);
            if (!location) return;
            const clientId = location.name;
            if (!clientId) return;
            if (!data[clientId]) data[clientId] = [];
            data[clientId].push(item)
        })
    }
    return data;
}


export const transformOrderStatListToData = (list: any[]) => {
    let data: StringToAnyObject = {};
    list.kfForEach((item: any) => {
        data[item.order_id.toString()] = dealOrderStat(item);
    })
    return data;
}


export const transformTradingItemListToData = (list: any[], type: string) => {
    let data: StringToAnyObject = {}
    if (type === 'account') {
        list.kfForEach((item: any) => {
            const accountId = `${item.source_id}_${item.account_id}`;
            if (!accountId) return;
            const ledgerCategory = +item.ledger_category;
            if (ledgerCategory === 0) {
                if (!data[accountId]) data[accountId] = [];
                data[accountId].push(item)
            }
        })
    } else if (type === 'strategy') {
        list.kfForEach((item: any) => {
            const clientId = item.client_id;
            if (!clientId) return;
            const ledgerCategory = +item.ledger_category;
            if (ledgerCategory === 1) {
                if (!data[clientId]) data[clientId] = [];
                data[clientId].push(item)
            }
        })
    }
    return data
}


export const transformAssetItemListToData = (list: any[], type: string) => {
    let accountIdClientIdData = transformTradingItemListToData(list, type);
    Object.keys(accountIdClientIdData || {}).forEach((id: string) => {
        const valueData = accountIdClientIdData[id]
            .reduce((a: any, b: any) => {
                return {
                    ...a,
                    ...b
                }
            })
        accountIdClientIdData[id] = dealAsset(valueData)
    })

    return accountIdClientIdData
}




export function decodeKungfuLocation(sourceOrDest: string): KungfuLocation {
    if (!sourceOrDest) return {
        category: 'td',
        group: 'node',
        name: '',
        mode: 'live'
    }

    const location: KungfuLocation = watcher.getLocation(sourceOrDest)
    return location
}


// ========================== 交易数据处理 start ===========================

function resolveClientId(dest: string): string {
    const kungfuLocation: KungfuLocation = decodeKungfuLocation(dest);
    if (!kungfuLocation) return '';
    if (kungfuLocation.group === 'node') return '手动'
    const name = kungfuLocation.name;
    return name
}


function resolveAccountId(source: string, dest: string): string {
    const kungfuLocationSource: KungfuLocation = decodeKungfuLocation(source)
    const kungfuLocationDest: KungfuLocation = decodeKungfuLocation(dest)
    
    const name = kungfuLocationSource.group + '_' + kungfuLocationSource.name;
    const group = kungfuLocationDest.group === 'node' ? '手动' : '';
    return [group, name].join(' ')
}


export const dealOrder = (item: OrderInputData): OrderData => {
    const updateTime = item.update_time || item.insert_time;
    return {
        id: [item.order_id.toString(), item.account_id.toString()].join('-'),
        updateTime: kungfu.formatTime(updateTime, '%H:%M:%S'),
        updateTimeMMDD: kungfu.formatTime(updateTime, '%m/%d %H:%M:%S'),
        updateTimeNum: +Number(updateTime || 0),

        orderId: item.order_id.toString(),
        parentId: item.parent_id.toString(),
        
        instrumentId: item.instrument_id,
        instrumentType: instrumentType[item.instrument_type],
        exchangeId: item.exchange_id,
        
        side: sideName[item.side] ? sideName[item.side] : '--',
        offset: offsetName[item.offset] ? offsetName[item.offset] : '--',
        hedgeFlag: hedgeFlag[item.hedge_flag] ? hedgeFlag[item.hedge_flag] : '--',
        priceType: priceType[item.price_type],
        volumeCondition: volumeCondition[item.volume_condition],
        timeCondition: timeCondition[item.time_condition],

        limitPrice: toDecimal(item.limit_price, 3) || '--',
        frozenPrice: toDecimal(item.frozen_price, 3) || '--',
        
        volume: item.volume.toString(),
        volumeTraded: item.volume_traded.toString() + "/" + item.volume.toString(),
        volumeLeft: item.volume_left.toString(),

        statusName: orderStatus[item.status],
        status: item.status,

        tax: item.tax,
        comission: item.commission,

        errorId: item.error_id,
        errorMsg: item.error_msg.toString(),

        clientId: resolveClientId(item.dest || ''),
        accountId: resolveAccountId(item.source, item.dest),
        sourceId: item.source_id,
       
        source: item.source,
        dest: item.dest
    }
}


export const dealTrade = (item: TradeInputData): TradeData => {
    const updateTime = item.trade_time || item.update_time;
    return {
        id: [item.account_id.toString(), item.trade_id.toString(), updateTime.toString()].join('_'),
        updateTime: kungfu.formatTime(updateTime, '%H:%M:%S'),
        updateTimeMMDD: kungfu.formatTime(updateTime, '%m/%d %H:%M:%S'),
        orderId: item.order_id.toString(),
        updateTimeNum: +Number(updateTime || 0),
        instrumentId: item.instrument_id,
        side: sideName[item.side] ? sideName[item.side] : '--',
        offset: offsetName[item.offset],
        price: toDecimal(+item.price, 3),
        volume: Number(item.volume),
        clientId: resolveClientId(item.dest || ''),
        accountId: resolveAccountId(item.source, item.dest),
        sourceId: item.source_id,
        source: item.source
    }
}


export const dealPos = (item: PosInputData): PosData => {
    //item.type :'0': 未知, '1': 股票, '2': 期货, '3': 债券
    const direction: string = posDirection[item.direction] || '--';
    return {
        id: item.instrument_id + direction,
        instrumentId: item.instrument_id,
        direction,
        yesterdayVolume: Number(item.yesterday_volume),
        todayVolume: Number(item.volume) - Number(item.yesterday_volume),
        totalVolume: Number(item.volume),
        avgPrice: toDecimal(item.avg_open_price || item.position_cost_price, 3) || '--',
        lastPrice: toDecimal(item.last_price, 3) || '--',
        unRealizedPnl: toDecimal(item.unrealized_pnl) + '' || '--'
    }
}


export const dealAsset = (item: AssetInputData): AssetData => {
    return {
        accountId: `${item.source_id}_${item.account_id}`,
        clientId: item.client_id,
        initialEquity: toDecimal(item.initial_equity) || '--',
        staticEquity: toDecimal(item.static_equity) || '--',
        dynamicEquity: toDecimal(item.dynamic_equity) || '--',
        realizedPnl: toDecimal(item.realized_pnl) || '--',
        unRealizedPnl: toDecimal(item.unrealized_pnl) || '--',
        avail: toDecimal(item.avail) || '--',
        marketValue: toDecimal(item.market_value) || '--',
        margin: toDecimal(item.margin) || '--'
    }
}


export const dealOrderStat = (item: OrderStatInputData): OrderStatData => {
    const insertTime = item.insert_time;
    const ackTime = item.ack_time;
    const mdTime = item.md_time;
    const tradeTime = item.trade_time;

    const latencyTrade = +Number(Number(tradeTime - ackTime) / 1000).toFixed(0);
    const latencyNetwork = +Number(Number(ackTime - insertTime) / 1000).toFixed(0);
    const latencySystem = +toDecimal(Number(insertTime - mdTime) / 1000);

    return {
        ackTime: Number(ackTime),
        insertTime: Number(insertTime),
        mdTime: Number(mdTime),
        latencySystem: latencySystem > 0 ? latencySystem.toString() : '',
        latencyNetwork: latencyNetwork > 0 ? latencyNetwork.toString() : '',
        latencyTrade: latencyTrade > 0 ? latencyTrade.toString() : '',
        orderId: item.order_id.toString(),
        dest: item.dest,
        source: item.source
    }
}


export const dealGatewayStates = (gatewayStates: StringToStringObject): Array<MdTdState | {}> => {
    return Object.keys(gatewayStates)
        .map((key: string) => {
            const kungfuLocation = watcher.getLocation(key)
            if (!kungfuLocation) return {}
            switch (kungfuLocation.category) {
                case 'td':
                    return {
                        processId: `td_${kungfuLocation.group}_${kungfuLocation.name}`,
                        state: gatewayStates[key]
                    }
                case 'md':
                    return {
                        processId: `md_${kungfuLocation.group}`,
                        state: gatewayStates[key]
                    }
                default:
                    return {}
            }
        })
        .filter((mdTdState): MdTdState | {} => {
            return mdTdState !== {}
        })
}


export const dealQuote = (quote: QuoteDataInput): QuoteData => {
    return {
        id: quote.exchange_id + quote.source_id + quote.instrument_id.toString() + String(quote.data_time),
        closePrice: toDecimal(quote.close_price, 3),
        dataTime: kungfu.formatTime(quote.data_time, '%Y-%m-%d %H:%M:%S'),
        dataTimeNumber: quote.data_time.toString(),
        exchangeId: quote.exchange_id,
        highPrice: toDecimal(quote.high_price, 3),
        instrumentId: quote.instrument_id,
        instrumentType: instrumentType[quote.instrument_type],
        lastPrice: toDecimal(quote.last_price, 3),
        lowPrice: toDecimal(quote.low_price, 3),
        lowerLimitPrice: toDecimal(quote.lower_limit_price, 3),
        openInterest: quote.open_interest,
        openPrice: toDecimal(quote.open_price, 3),
        preClosePrice: toDecimal(quote.pre_close_price, 3),
        preOpenInterest: quote.pre_open_interest,
        preSettlementPrice: toDecimal(quote.pre_settlement_price, 3),
        settlementPrice: toDecimal(quote.settlement_price, 3),
        sourceId: quote.source_id,
        tradingDay: quote.trading_day,
        turnover: quote.turnover,
        upperLimitPrice: toDecimal(quote.upper_limit_price, 3),
        volume: Number(quote.volume),
    }
       

}



// ========================== 交易数据处理 end ===========================
<|MERGE_RESOLUTION|>--- conflicted
+++ resolved
@@ -16,21 +16,13 @@
     if (process.env.APP_TYPE === 'cli') {
         const windowType = process.env.CLI_WINDOW_TYPE || '';
         const id = [process.env.APP_TYPE, windowType].join('');
-<<<<<<< HEAD
-        return kungfu.watcher(KF_RUNTIME_DIR, kungfu.formatStringToHashHex(id));
-=======
         return kungfu.watcher(KF_HOME, kungfu.formatStringToHashHex(id), bypassQuote);
->>>>>>> b3c84093
     }
 
     if (process.env.RENDERER_TYPE !== 'app') return {}
 
     const id = [process.env.APP_TYPE].join('');
-<<<<<<< HEAD
-    return kungfu.watcher(KF_RUNTIME_DIR, kungfu.formatStringToHashHex(id));
-=======
     return kungfu.watcher(KF_HOME, kungfu.formatStringToHashHex(id), bypassQuote);
->>>>>>> b3c84093
 })()
 
 
