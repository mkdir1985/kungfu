--- conflicted
+++ resolved
@@ -1,16 +1,5 @@
-<<<<<<< HEAD
-/*
- * @Author: your name
- * @Date: 2020-05-28 15:00:46
- * @LastEditTime: 2020-05-28 15:46:55
- * @LastEditors: your name
- * @Description: In User Settings Edit
- * @FilePath: /kungfu/app/shared/config/pathConfig.ts
- */ 
-=======
 import { addFileSync } from '__gUtils/fileUtils'
 
->>>>>>> 7d44d5df
 const path = require('path');
 
 
