--- conflicted
+++ resolved
@@ -129,14 +129,10 @@
     },
     "linux": {
       "icon": "./resources/logo/icn.icns",
-<<<<<<< HEAD
-      "target": ["rpm", "AppImage"]
-=======
       "target": [
         "rpm",
         "appimage"
       ]
->>>>>>> 2913baeb
     },
     "nsis": {
       "oneClick": false,
