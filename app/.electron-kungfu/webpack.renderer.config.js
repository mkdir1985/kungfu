--- conflicted
+++ resolved
@@ -33,11 +33,8 @@
   entry: {
     index: path.join(__dirname, '../src/renderer/views/index/main.js'),
     code: path.join(__dirname, '../src/renderer/views/code/main.js'),
-<<<<<<< HEAD
-    backtest: path.join(__dirname, '../src/renderer/views/backtest/main.js')
-=======
+    // backtest: path.join(__dirname, '../src/renderer/views/backtest/main.js'),
     makeOrder: path.join(__dirname, '../src/renderer/views/makeOrder/main.js'),
->>>>>>> 7d44d5df
   },
 
   output: {
@@ -161,34 +158,23 @@
         : false
     }),
     new HtmlWebpackPlugin({
-<<<<<<< HEAD
-      filename: 'backtest.html',
-=======
       filename: 'makeOrder.html',
->>>>>>> 7d44d5df
       template: path.resolve(__dirname, '../src/index.ejs'),
       minify: {
         collapseWhitespace: true,
         removeAttributeQuotes: true,
         removeComments: true
       },
-<<<<<<< HEAD
-      chunks: ['backtest'],
-=======
       chunks: ['makeOrder'],
->>>>>>> 7d44d5df
       nodeModules: process.env.NODE_ENV !== 'production'
         ? path.resolve(__dirname, '../node_modules')
         : false
     }),
-<<<<<<< HEAD
-=======
 
     new ExtractTextPlugin({
       filename: `css/[name].css`,
     }),
 
->>>>>>> 7d44d5df
     new webpack.NoEmitOnErrorsPlugin(),
     new MonacoWebpackPlugin({
       languages: [
