const fs = require("fs");
const path = require('path');
const getCommitVersion = () => {
  var gitCommitVersion = 'latest'
  try {
    var gitHEAD = fs.readFileSync(path.join(__dirname, '..', '..', '.git', 'HEAD'), 'utf-8').trim() // ref: refs/heads/develop
    if((gitHEAD || '').split(': ').length <= 1) {
      gitCommitVersion = gitHEAD
    } else {
      var ref = gitHEAD.split(': ')[1] // refs/heads/develop
      var develop = gitHEAD.split('/')[2] // 环境：develop
      var gitVersion = fs.readFileSync(path.join(__dirname, '..', '..', '.git', ref), 'utf-8').trim() // git版本号，例如：6ceb0ab5059d01fd444cf4e78467cc2dd1184a66
<<<<<<< HEAD
      gitCommitVersion =  develop + ': ' + gitVersion
=======
      gitCommitVersion = develop + ': ' + gitVersion
>>>>>>> 3edabff8
    }
  } catch (err) {
    console.error(err)
  }
  return gitCommitVersion.toString();
}

exports.getCommitVersion = getCommitVersion;<|MERGE_RESOLUTION|>--- conflicted
+++ resolved
@@ -10,11 +10,7 @@
       var ref = gitHEAD.split(': ')[1] // refs/heads/develop
       var develop = gitHEAD.split('/')[2] // 环境：develop
       var gitVersion = fs.readFileSync(path.join(__dirname, '..', '..', '.git', ref), 'utf-8').trim() // git版本号，例如：6ceb0ab5059d01fd444cf4e78467cc2dd1184a66
-<<<<<<< HEAD
-      gitCommitVersion =  develop + ': ' + gitVersion
-=======
       gitCommitVersion = develop + ': ' + gitVersion
->>>>>>> 3edabff8
     }
   } catch (err) {
     console.error(err)
