--- conflicted
+++ resolved
@@ -51,15 +51,12 @@
         this.kungfuGloablDataObserver = null;
         return {
             watcherLoading: false,
-<<<<<<< HEAD
             globalSettingDialogVisiblity: false,
 
             loadingData: {
                 archive: false,
                 watcher: false
             }
-=======
->>>>>>> 7d44d5df
         }
     },
 
