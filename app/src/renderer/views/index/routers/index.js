--- conflicted
+++ resolved
@@ -25,11 +25,7 @@
         },
         {
             path: '/market-filter',
-<<<<<<< HEAD
-            name: 'MarketFilter',
-=======
             name: "MarketFilter",
->>>>>>> 59c3a081
             component: MarketFilter
         },
         { 
