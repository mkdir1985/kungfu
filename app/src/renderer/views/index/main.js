
/* eslint-disable */
import Vue from 'vue';
import './setKungfuParamsOnWindow';
import store from '@/store';
import router from './routers';
import * as utils from '__gUtils/busiUtils'
import ElementUI from 'element-ui';
import Components from '@/assets/components'
import { remote } from 'electron'

import App from './App.vue';
import '@/assets/iconfont/iconfont.js';
import '@/assets/iconfont/iconfont.css';

Vue.use(ElementUI)

Vue.config.productionTip = false
Vue.store = Vue.prototype.$store = store
Vue.utils = Vue.prototype.$utils = utils

//tr 组件
Vue.use(Components)



new Vue({
    router,
    store,
    render: h => h(App)
}).$mount('#app', true)


<<<<<<< HEAD
const { startGetProcessStatus, startMaster, startLedger, startArchiveMakeTask } = require('__gUtils/processUtils');

startArchiveMakeTask((archiveStatus) => {
    window.archiveStatus = archiveStatus
})
.then(res => startMaster(false))
.finally(() => {
    startGetProcessStatus((processStatus) => {
        Vue.store.dispatch('setProcessStatus', processStatus)
    });

    utils.delayMiliSeconds(1000)
    .then(() => startLedger(false))
})
=======
const { startGetProcessStatus, startMaster, startLedger } = require('__gUtils/processUtils');
//kungfu master 启动流程
startMaster(false)
    .finally(() => {
        startGetProcessStatus((processStatus) => {
            Vue.store.dispatch('setProcessStatus', processStatus)
        });

        utils.delayMiliSeconds(1000)
        .then(() => startLedger(false))
    })


window.ELEC_WIN_MAP = new Set();

const currentWin = remote.getCurrentWindow()
currentWin.on('close', (e) => {
    Array.from(window.ELEC_WIN_MAP).forEach(winId => {
        const win = remote.BrowserWindow.fromId(winId)
        win && win.close && win.close()
    })
})
>>>>>>> 7d44d5df
<|MERGE_RESOLUTION|>--- conflicted
+++ resolved
@@ -31,7 +31,6 @@
 }).$mount('#app', true)
 
 
-<<<<<<< HEAD
 const { startGetProcessStatus, startMaster, startLedger, startArchiveMakeTask } = require('__gUtils/processUtils');
 
 startArchiveMakeTask((archiveStatus) => {
@@ -46,19 +45,6 @@
     utils.delayMiliSeconds(1000)
     .then(() => startLedger(false))
 })
-=======
-const { startGetProcessStatus, startMaster, startLedger } = require('__gUtils/processUtils');
-//kungfu master 启动流程
-startMaster(false)
-    .finally(() => {
-        startGetProcessStatus((processStatus) => {
-            Vue.store.dispatch('setProcessStatus', processStatus)
-        });
-
-        utils.delayMiliSeconds(1000)
-        .then(() => startLedger(false))
-    })
-
 
 window.ELEC_WIN_MAP = new Set();
 
@@ -68,5 +54,4 @@
         const win = remote.BrowserWindow.fromId(winId)
         win && win.close && win.close()
     })
-})
->>>>>>> 7d44d5df
+})