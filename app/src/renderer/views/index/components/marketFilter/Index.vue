--- conflicted
+++ resolved
@@ -1,20 +1,11 @@
 <template>
     <MainContent>
-<<<<<<< HEAD
 
-        <div class="kf-market-filter__warp">
-            <el-row style="height: 55%">
-                <el-col :span="10">
-                    <Tickers></Tickers>
-                </el-col>
-=======
         <div class="market-filter-content">
             <el-row style="height: 55%">
-                <el-col :span="6">
+                <el-col :span="4">
                     <TickerSet></TickerSet>
                 </el-col>
-                <el-col :span="18"></el-col>
->>>>>>> 421c1fcb
             </el-row>
         </div>
     </MainContent>
@@ -22,21 +13,13 @@
 
 <script>
 import MainContent from '@/components/Layout/MainContent';
-<<<<<<< HEAD
-import Tickers from '@/components/MarketFilter/components/Tickers';
-=======
 import TickerSet from '@/components/MarketFilter/components/TickerSet';
->>>>>>> 421c1fcb
 
 export default {
 
     components: {
         MainContent,
-<<<<<<< HEAD
-        Tickers
-=======
         TickerSet
->>>>>>> 421c1fcb
     }
 }
 </script>
