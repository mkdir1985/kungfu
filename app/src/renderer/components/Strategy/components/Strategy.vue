<template>
<tr-dashboard title="策略">
    <div slot="dashboard-header">
        <tr-dashboard-header-item>
            <tr-search-input v-model.trim="searchKeyword"></tr-search-input>
        </tr-dashboard-header-item>
        <tr-dashboard-header-item v-if="!value">
            <i class="el-icon-monitor mouse-over" title="打开监控" @click="handleMonitStrategies"></i>
        </tr-dashboard-header-item>
        <tr-dashboard-header-item v-else>
            <i class="el-icon-s-platform mouse-over" title="关闭监控" @click="handleMonitStrategies"></i>
        </tr-dashboard-header-item>
        <tr-dashboard-header-item>
            <el-button size="mini" @click="handleAddStrategy" title="添加">添加</el-button>
        </tr-dashboard-header-item>
    </div>
    <div class="table-body">
        <el-table
        :data="strategyListFilter"
        @row-click="handleRowClick"
        :row-class-name="handleSelectRow"
        size="small"
        height="100%"
        v-if="renderTable"
        >
            <el-table-column
                prop="strategy_id"
                label="策略"
                sortable
                :show-overflow-tooltip="true"         
                >
            </el-table-column>
            <el-table-column
                label="状态"
                sortable  
                show-overflow-tooltip
            >
                <template slot-scope="props">
                    <tr-status 
                    v-if="$utils.ifProcessRunning(props.row.strategy_id, processStatus)"
                    :value="processStatus[props.row.strategy_id]"
                    ></tr-status>
                    <tr-status v-else></tr-status>
                </template>
            </el-table-column>
              <el-table-column
                label="运行"
                sortable    
            >
                <template slot-scope="props" v-if="props.row.strategy_id">
                    <el-switch
                    :value="$utils.ifProcessRunning(props.row.strategy_id, processStatus)"
                    @change="e => handleStrategySwitch(e, props.row)"
                    ></el-switch> 
                </template>
            </el-table-column>
            <el-table-column
                class-name="blink-cell"
                label="实现盈亏"
                show-overflow-tooltip
                align="right"
                min-width="100"
                >
                <template slot-scope="props">
                    <span 
                    :class="{
                        'tr-table-cell': true,
                        'number': true,
                        'nano': true,
                        'color-red': calcCash(props.row, 'realizedPnl') > 0,
                        'color-green': calcCash(props.row, 'realizedPnl') < 0,
                    }"
                    :key="`realized_pnl_${props.row.strategy_id}_${calcCash(props.row, 'realizedPnl')}`"                        
                    >
                    {{calcCash(props.row, 'realizedPnl') || '--'}}
                    </span> 
                </template>
            </el-table-column>
            <el-table-column
                class-name="blink-cell"
                label="浮动盈亏"
                show-overflow-tooltip
                align="right"
                min-width="110"
                >
                <template slot-scope="props">
                    <span 
                    :class="{
                        'tr-table-cell': true,
                        'number': true,
                        'nano': true,
                        'color-red': calcCash(props.row, 'unRealizedPnl') > 0,
                        'color-green': calcCash(props.row, 'unRealizedPnl') < 0,
                    }"
                    :key="`unrealized_pnl_${props.row.strategy_id}_${calcCash(props.row, 'unRealizedPnl')}`"                        
                    >
                    {{calcCash(props.row, 'unRealizedPnl') || '--'}}
                    </span> 
                </template>
            </el-table-column>
            <el-table-column
                class-name="blink-cell"
                label="市值"
                show-overflow-tooltip
                align="right"
                min-width="120"
                >
                <template slot-scope="props" >
                    <span 
                    :class="{
                        'tr-table-cell': true,
                        'number': true,
                        'nano': true,
                    }"
                    :key="`${props.row.strategy_id}_${calcCash(props.row, 'marketValue')}`"                        
                    >
                        <template>
                            {{calcCash(props.row, 'marketValue') || '--'}}
                        </template>  
                    </span>          
                </template>
            </el-table-column>
            <el-table-column
                    class-name="blink-cell"
                    label="保证金"
                    show-overflow-tooltip
                    align="right"
                    min-width="120"
                    >
                    <template slot-scope="props" >
                        <span 
                        :class="{
                            'tr-table-cell': true,
                            'number': true,
                            'nano': true,
                        }"
                        :key="`${props.row.strategy_id}_${calcCash(props.row, 'margin')}`"                        
                        >
                            <template>
                                {{calcCash(props.row, 'margin') || '--'}}
                            </template>
                        </span>          
                    </template>
                </el-table-column>
            <el-table-column
                label="路径"
                sortable    
                prop="strategy_path" 
                :show-overflow-tooltip="true"
            >
            </el-table-column>
            <el-table-column
                label="" 
<<<<<<< HEAD
                width="135px"  
=======
                width="90px"  
>>>>>>> 54959cbe
                align="right"       
            >
                <template slot-scope="props">
                    <span class="tr-oper" @click.stop="handleSetStrategy(props.row)"><i class="mouse-over el-icon-setting"></i></span>
                    <span class="tr-oper" @click.stop="handleEditStrategy(props.row)"><i class="mouse-over el-icon-edit-outline"></i></span>
                    <span class="tr-oper" @click.stop="handleStartAndBacktestWin(props.row)"><i class="mouse-over el-icon-refresh"></i></span>
                    <span class="tr-oper-delete" @click.stop="handleDeleteStrategy(props.row)"><i class="mouse-over el-icon-delete"></i></span>
                </template>
            </el-table-column>
        </el-table>
    </div>

    <el-dialog 
    width="340px" 
    :title="setStrategyDialogType == 'add' ? '添加策略' : '设置策略'"  
    v-if="setStrategyDialogVisiblity"
    :visible.sync="setStrategyDialogVisiblity" 
    :close-on-click-modal="false"
    :close-on-press-escape="true"
    @close="handleClearAddStrategyDialog"
    @keyup.enter.native="handleConfirmAddEditorStrategy"
    >
        <el-form ref="setStrategyForm" label-width="90px" :model="setStrategyForm">
            <!-- 自定义部分 -->
            <el-form-item
                label="策略ID"
                prop="strategyId"
                :rules="[
                { required: true, message: '请输入策略名称', trigger: 'blur' },
                { min: 1, max: 20, message: '长度不能超过 20 个字符', trigger: 'blur' },
                { validator: validateDuplicateStrategyId, trigger: 'blur' },
                { validator: chineseValidator, trigger: 'blur' },
                { validator: specialStrValidator, trigger: 'blur' },
                { validator: noZeroAtFirstValidator, trigger: 'blur' },
                { validator: noKeywordValidatorBuilder('all'), trigger: 'blur' },
                { validator: noKeywordValidatorBuilder('ledger'), trigger: 'blur' }
                ]"
            >
                <el-input 
                v-model.trim="setStrategyForm.strategyId" 
                :disabled="setStrategyDialogType == 'set'"
                 placeholder="请输入策略名称"
                 ></el-input>
            </el-form-item>
            <el-form-item
            label="入口文件"
            prop="strategyPath"
            :rules="[
                { required: true, message: '请选择策略入口文件路径', trigger: 'blur' },
            ]"
            >
                <span class="path-selection-in-dialog text-overflow" :title="setStrategyForm.strategyPath">{{setStrategyForm.strategyPath}}</span>
                <el-button size="mini" icon="el-icon-more" @click="handleBindStrategyFolder"></el-button>
            </el-form-item>
        </el-form>
        <div slot="footer" class="dialog-footer">
            <el-button  size="mini" @click="handleClearAddStrategyDialog">取 消</el-button>
            <el-button type="primary" size="mini" @click="handleConfirmAddEditorStrategy">确 定</el-button>
        </div>
    </el-dialog>
</tr-dashboard>

</template>
<script>
import path from 'path';
import { remote } from 'electron';
import { mapState, mapGetters } from 'vuex';
import { openVueWin } from '__gUtils/busiUtils';
import { deleteProcess } from '__gUtils/processUtils';
import { encodeKungfuLocation } from '__gUtils/kungfuUtils';
import { watcher } from '__io/kungfu/watcher';
import * as STRATEGY_API from '__io/kungfu/strategy';
import { switchStrategy } from '__io/actions/strategy';
import { debounce } from '__gUtils/busiUtils';
import { chineseValidator, specialStrValidator, noZeroAtFirstValidator, noKeywordValidatorBuilder } from '__assets/validator';


const BrowserWindow = require('electron').remote.BrowserWindow

export default {
    props: {
        value: {
            type: Boolean,
            default: false
        }
    },

    data(){
        this.chineseValidator = chineseValidator;
        this.specialStrValidator = specialStrValidator;
        this.noZeroAtFirstValidator = noZeroAtFirstValidator;
        this.noKeywordValidatorBuilder = noKeywordValidatorBuilder;
        return {
            searchKeyword: '',
            searchKeywordDebounce: '',
            setStrategyDialogVisiblity: false,
            setStrategyDialogType: '',
            setStrategyForm: {
                strategyId: '',
                strategyPath: "",
            },
            renderTable: false,
        }
    },

    beforeMount(){
        const t = this;
        t.getStrategyList();
    },

    mounted(){
        const t = this;
        t.renderTable = true;
    },

    watch: {
        searchKeyword: debounce(function (value) {
            this.searchKeywordDebounce = value
        }),
    },

    computed: {
        ...mapState({
            strategyiesAsset: state => state.STRATEGY.strategyiesAsset || {},
            currentStrategy: state => state.STRATEGY.currentStrategy,
            strategyList: state => state.STRATEGY.strategyList,
            processStatus: state => state.BASE.processStatus
        }),

        strategyListFilter(){
            const t = this;
            if(!t.searchKeywordDebounce) return t.strategyList;
            return t.strategyList.filter(s => (s.strategy_id.indexOf(t.searchKeywordDebounce) !== -1))
        },
    },

    methods: {
        handleMonitStrategies () {
            this.$emit('input', !this.value)
        },

        //绑定策略路径
        handleBindStrategyFolder(){
            const t = this;
            const dialog = remote.dialog;
            dialog.showOpenDialog({
                properties: ['openFile']
            }, (strategyPath) => {
                if(!strategyPath || !strategyPath[0]) return;
                t.setStrategyForm.strategyPath = strategyPath[0];
                t.$refs['setStrategyForm'].validate() //手动进行再次验证，因数据放在span中，改变数据后无法触发验证
            })
        },

        //选中行的背景颜色
        handleSelectRow(row) {
            const t = this;
            if(row.row.strategy_id == t.currentStrategy.strategy_id) {
                return 'selected-bg'
            }
        },

        //设置当前strategy
        handleRowClick(row) {
            const t = this;
            t.$store.dispatch('setCurrentStrategy', row)
        },
        
        //添加策略
        handleAddStrategy() {
            const t = this;
            t.setStrategyDialogVisiblity = true;
            t.setStrategyDialogType = 'add'
        },

        //删除策略
        handleDeleteStrategy(row){
            const t = this;
            const strategy_id = row.strategy_id + ''
            const strategyProcessStatus = t.$utils.ifProcessRunning(strategy_id, t.processStatus)
            if(strategyProcessStatus){
                t.$message.warning("需先停止该策略运行！")
                return;
            }

            t.$confirm(`删除策略 ${strategy_id} 会删除所有相关信息，确认删除吗？`, '提示', {confirmButtonText: '确 定', cancelButtonText: '取 消'})
            .then(() => t.$store.dispatch('deleteStrategy', strategy_id))
            .then(() => {
                 //如果删除的项是选中的项，则默认选中第一项,如果没有项了，则当前项为空对象{}
                if (t.currentStrategy.strategy_id === strategy_id) {
                    const currentStrategy = t.strategyList.length ? t.strategyList[0] : {}
                    t.$store.dispatch('setCurrentStrategy', currentStrategy)
                }
            })
            .then(() => deleteProcess(strategy_id))
            .then(() => t.$message.success('操作成功！'))
            .catch((err) => {
                if(err == 'cancel') return
                t.$message.error(err.message || '操作失败！')
            })
        },

        //编辑策略
        handleEditStrategy(row){
            this.$utils.openVueWin('code', `/kungfuCodeEditor/${row.strategy_id}`, BrowserWindow)
<<<<<<< HEAD
        },

        handleStartAndBacktestWin (row) {
            this.$utils.openVueWin('backtest', `/${row.strategy_id}`, BrowserWindow)
=======
>>>>>>> 54959cbe
        },

        //设置策略
        handleSetStrategy(row){
            const t = this;
            t.setStrategyDialogVisiblity = true;
            t.setStrategyDialogType = 'set'
            t.setStrategyForm = {
                strategyId: row.strategy_id,
                strategyPath: row.strategy_path
            }
        },

        //确认添加/编辑策略
        handleConfirmAddEditorStrategy(){
            const t = this;
            t.$refs['setStrategyForm'].validate(valid => {
                if(valid){
                    const strategy = t.setStrategyForm.strategyId.toString();
                    const strategyPath = t.setStrategyForm.strategyPath;
                    let firstStepPromise = new Promise(resolve => resolve()) // 添加编辑行为不一样；
                    if(t.setStrategyDialogType === 'add'){
                        firstStepPromise = t.$confirm(`添加后策略ID不能更改，确认添加 ${strategy} 吗？`, '提示', {
                            confirmButtonText: '确 定',
                            cancelButtonText: '取 消',
                        })
                    }
                    firstStepPromise.then(() => {
                        //判断是添加还是修改数据库内容
                        const strategyMethod = t.setStrategyDialogType === 'add' ? STRATEGY_API.addStrategy : STRATEGY_API.updateStrategyPath
                        strategyMethod(strategy, strategyPath)
                        .then(() => t.getStrategyList())//get new list
                        .then(() => {
                            t.$message.success((t.setStrategyDialogType === 'add'? '添加' : '修改') + '成功！')
                            t.handleClearAddStrategyDialog()//clear
                        })
                        .catch((err) => {
                            if(err == 'cancel') return
                            t.$message.error(err.message || '操作失败！')
                        })
                    })
                }else{
                    return false
                }
            })
        },

        //启停策略
        handleStrategySwitch(value, strategy){
            const t = this;
            const strategyId = strategy.strategy_id;
            
            if (!value) {
                const strategyLocation = encodeKungfuLocation(strategyId, 'strategy');
                watcher.requestStop(strategyLocation)
            }
         
            switchStrategy(strategyId, value)
                .then(({ type, message }) => t.$message[type](message))
                .catch(err => t.$message['error'](err.message || '操作失败！'))
                
            t.$store.dispatch('getStrategyList');
        },

        //关闭添加strategy弹窗, refresh数据
        handleClearAddStrategyDialog(){
            const t = this;
            t.setStrategyForm = { strategyId: '', strategyPath: '' };
            t.setStrategyDialogVisiblity = false;
            t.setStrategyDialogType = ''
        },

        //check策略是否重复
        validateDuplicateStrategyId(rule, value, callback){
            const t = this;
            const ifDuplicate = t.strategyList.filter(s => (s.strategy_id === value)).length !== 0
            if(ifDuplicate && t.setStrategyDialogType !== 'set'){
                callback(new Error('该策略ID已存在！'))
            }else{
                callback()
            }
        },

        //获取策略列表
        getStrategyList(){
            const t = this;
            return new Promise(resolve => {
                t.$store.dispatch('getStrategyList').then(strategyList => {
                    resolve(strategyList)
                    //设置第一条为currentStrategy
                    if(!t.currentStrategy.strategy_id){
                        t.$store.dispatch('setCurrentStrategy', strategyList[0] || {})
                    }
                })
            }) 
        },

         //计算持仓盈亏
        calcCash(row, key){
            return this.$utils.toDecimal((this.strategyiesAsset[row.strategy_id] || {})[key]) + ''
        }
    }
}
</script>
<style lang="scss">
@import '@/assets/scss/skin.scss';
.strategy-mouse{
    &:hover{
        cursor: pointer;
    }
}

.strategy-list .el-input .el-input__inner{
    height: 23px;
    line-height: 23px;
    padding: 0;
}

</style><|MERGE_RESOLUTION|>--- conflicted
+++ resolved
@@ -151,12 +151,8 @@
             </el-table-column>
             <el-table-column
                 label="" 
-<<<<<<< HEAD
-                width="135px"  
-=======
-                width="90px"  
->>>>>>> 54959cbe
-                align="right"       
+                width="135px"
+                align="right"
             >
                 <template slot-scope="props">
                     <span class="tr-oper" @click.stop="handleSetStrategy(props.row)"><i class="mouse-over el-icon-setting"></i></span>
@@ -361,13 +357,10 @@
         //编辑策略
         handleEditStrategy(row){
             this.$utils.openVueWin('code', `/kungfuCodeEditor/${row.strategy_id}`, BrowserWindow)
-<<<<<<< HEAD
         },
 
         handleStartAndBacktestWin (row) {
             this.$utils.openVueWin('backtest', `/${row.strategy_id}`, BrowserWindow)
-=======
->>>>>>> 54959cbe
         },
 
         //设置策略
