--- conflicted
+++ resolved
@@ -55,14 +55,6 @@
 
         buildMakeOrderWin () {
             if (!window.makeOrderWin) {
-<<<<<<< HEAD
-                return this.$utils.openVueWin('makeOrder', `/make-order`, remote, { width: 410, height: 460 })
-                    .then((win) => {
-                        window.makeOrderWin = win;
-                        window.makeOrderWin.setAlwaysOnTop(true);
-                        this.bindMakeOrderWinEvent();
-                    })
-=======
                 return this.$utils.openVueWin(
                     'makeOrder', 
                     `/make-order`, 
@@ -74,7 +66,6 @@
                     window.makeOrderWin.setAlwaysOnTop(true);
                     this.bindMakeOrderWinEvent();
                 })
->>>>>>> 5444db15
             } else {
                 return Promise.resolve(true)
             }
