--- conflicted
+++ resolved
@@ -282,11 +282,6 @@
 	electron.shell.openExternal(url)
 }
 
-<<<<<<< HEAD
-
-
-=======
->>>>>>> dec0d57b
 process.on('uncaughtException', function(err) {
     logger.error('[MASTER] Error caught in uncaughtException event:', err);
 });